__author__ = 'chris'
import nacl.signing
from zope.interface import implements
from rpcudp import RPCProtocol
from interfaces import MessageProcessor
from log import Logger
from protos.message import *
from db.datastore import HashMap, ListingsStore, FollowData
from market.profile import Profile
from protos.objects import Metadata, Listings, Followers
from binascii import hexlify



class MarketProtocol(RPCProtocol):
    implements(MessageProcessor)

    def __init__(self, node_proto, router, signing_key):
        self.router = router
        RPCProtocol.__init__(self, node_proto, router)
        self.log = Logger(system=self)
        self.multiplexer = None
        self.hashmap = HashMap()
        self.signing_key = signing_key
        self.handled_commands = [GET_CONTRACT, GET_IMAGE, GET_PROFILE, GET_LISTINGS, GET_USER_METADATA,
                                 GET_CONTRACT_METADATA, FOLLOW, UNFOLLOW, GET_FOLLOWERS, GET_FOLLOWING]

    def connect_multiplexer(self, multiplexer):
        self.multiplexer = multiplexer

    def rpc_get_contract(self, sender, contract_hash):
        self.log.info("Looking up contract ID %s" % contract_hash.encode('hex'))
        self.router.addContact(sender)
        try:
            with open(self.hashmap.get_file(contract_hash), "r") as file:
                contract = file.read()
            return [contract]
<<<<<<< HEAD
        except:
            self.log.warning("Could not find contract %s" % contract_hash.encode('hex'))
=======
        except Exception:
>>>>>>> c6965fa4
            return ["None"]

    def rpc_get_image(self, sender, image_hash):
        self.log.info("Looking up image with hash %s" % image_hash.encode('hex'))
        self.router.addContact(sender)
        try:
            with open(self.hashmap.get_file(image_hash), "r") as file:
                image = file.read()
            return [image]
<<<<<<< HEAD
        except:
            self.log.warning("Could not find image %s" % image_hash.encode('hex'))
            return ["None"]

    def rpc_get_profile(self, sender):
        self.log.info("Fetching profile")
        self.router.addContact(sender)
        try:
            proto = Profile().get(True)
            return [proto, self.signing_key.sign(proto)[:64]]
        except Exception:
            self.log.error("Unable to load the profile")
            return ["None"]

    def rpc_get_user_metadata(self, sender):
        self.log.info("Fetching metadata")
        self.router.addContact(sender)
        try:
            proto = Profile().get(False)
            m = Metadata()
            m.name = proto.name
            m.handle = proto.handle
            m.avatar_hash = proto.avatar_hash
            m.nsfw = proto.nsfw
            return [m.SerializeToString(), self.signing_key.sign(m.SerializeToString())[:64]]
        except Exception:
            self.log.error("Unable to get the profile metadata")
            return ["None"]

    def rpc_get_listings(self, sender):
        self.log.info("Fetching listings")
        self.router.addContact(sender)
        try:
            proto = ListingsStore().get_proto()
            return [proto, self.signing_key.sign(proto)[:64]]
        except Exception:
            self.log.warning("Could not find any listings in the database")
            return ["None"]

    def rpc_get_contract_metadata(self, sender, contract_hash):
        self.log.info("Fetching metadata for contract %s" % hexlify(contract_hash))
        self.router.addContact(sender)
        try:
            proto = ListingsStore().get_proto()
            l = Listings()
            l.ParseFromString(proto)
            for listing in l.listing:
                if listing.contract_hash == contract_hash:
                    country_code = Profile().get().country_code
                    listing.country_code = country_code
                    ser = listing.SerializeToString()
            return [ser, self.signing_key.sign(ser)[:64]]
        except Exception:
            self.log.warning("Could not find metadata for contract %s" % hexlify(contract_hash))
            return ["None"]

    def rpc_follow(self, sender, signature):
        self.log.info("Follow request from %s" % sender.id.encode("hex"))
        self.router.addContact(sender)
        try:
            verify_key = nacl.signing.VerifyKey(sender.signed_pubkey[64:])
            verify_key.verify(signature)
            f = Followers.Follower()
            f.follower_guid = sender.id
            f.following_guid = self.proto.guid
            f.signature = signature
            FollowData().set_follower(f)
            return ["True"]
        except Exception:
            self.log.warning("Failed to validate follower signature")
            return ["False"]

    def rpc_unfollow(self, sender, signature):
        self.log.info("Unfollow request from %s" % sender.id.encode("hex"))
        self.router.addContact(sender)
        try:
            verify_key = nacl.signing.VerifyKey(sender.signed_pubkey[64:])
            verify_key.verify(signature)
            f = FollowData()
            f.delete_follower(sender.id)
            return ["True"]
        except Exception:
            self.log.warning("Failed to validate follower signature")
            return ["False"]

    def rpc_get_followers(self, sender):
        self.log.info("Fetching follower list from db")
        self.router.addContact(sender)
        ser = FollowData().get_followers()
        if ser is None:
=======
        except Exception:
>>>>>>> c6965fa4
            return ["None"]
        else:
            return [ser, self.signing_key.sign(ser)[:64]]

    def rpc_get_following(self, sender):
        self.log.info("Fetching following list from db")
        self.router.addContact(sender)
        f = FollowData()
        following = f.get_followers()
        return following if following is not None else ["None"]

    def callGetContract(self, nodeToAsk, contract_hash):
        address = (nodeToAsk.ip, nodeToAsk.port)
        d = self.get_contract(address, contract_hash)
        return d.addCallback(self.handleCallResponse, nodeToAsk)

    def callGetImage(self, nodeToAsk, image_hash):
        address = (nodeToAsk.ip, nodeToAsk.port)
        d = self.get_image(address, image_hash)
        return d.addCallback(self.handleCallResponse, nodeToAsk)

    def callGetProfile(self, nodeToAsk):
        address = (nodeToAsk.ip, nodeToAsk.port)
        d = self.get_profile(address)
        return d.addCallback(self.handleCallResponse, nodeToAsk)

    def callGetUserMetadata(self, nodeToAsk):
        address = (nodeToAsk.ip, nodeToAsk.port)
        d = self.get_user_metadata(address)
        return d.addCallback(self.handleCallResponse, nodeToAsk)

    def callGetListings(self, nodeToAsk):
        address = (nodeToAsk.ip, nodeToAsk.port)
        d = self.get_listings(address)
        return d.addCallback(self.handleCallResponse, nodeToAsk)

    def callGetContractMetadata(self, nodeToAsk, contract_hash):
        address = (nodeToAsk.ip, nodeToAsk.port)
        d = self.get_contract_metadata(address, contract_hash)
        return d.addCallback(self.handleCallResponse, nodeToAsk)

    def callFollow(self, nodeToAsk, signature):
        address = (nodeToAsk.ip, nodeToAsk.port)
        d = self.follow(address, signature)
        return d.addCallback(self.handleCallResponse, nodeToAsk)

    def callUnfollow(self, nodeToAsk, signature):
        address = (nodeToAsk.ip, nodeToAsk.port)
        d = self.unfollow(address, signature)
        return d.addCallback(self.handleCallResponse, nodeToAsk)

    def callGetFollowers(self, nodeToAsk):
        address = (nodeToAsk.ip, nodeToAsk.port)
        d = self.get_followers(address)
        return d.addCallback(self.handleCallResponse, nodeToAsk)

    def callGetFollowing(self, nodeToAsk):
        address = (nodeToAsk.ip, nodeToAsk.port)
        d = self.get_following(address)
        return d.addCallback(self.handleCallResponse, nodeToAsk)

    def handleCallResponse(self, result, node):
        """
        If we get a response, add the node to the routing table.  If
        we get no response, make sure it's removed from the routing table.
        """
        if result[0]:
            self.log.info("got response from %s, adding to router" % node)
            self.router.addContact(node)
        else:
            self.log.debug("no response from %s, removing from router" % node)
            self.router.removeContact(node)
        return result

    def __iter__(self):
        return iter(self.handled_commands)<|MERGE_RESOLUTION|>--- conflicted
+++ resolved
@@ -35,12 +35,8 @@
             with open(self.hashmap.get_file(contract_hash), "r") as file:
                 contract = file.read()
             return [contract]
-<<<<<<< HEAD
-        except:
+        except Exception:
             self.log.warning("Could not find contract %s" % contract_hash.encode('hex'))
-=======
-        except Exception:
->>>>>>> c6965fa4
             return ["None"]
 
     def rpc_get_image(self, sender, image_hash):
@@ -50,8 +46,7 @@
             with open(self.hashmap.get_file(image_hash), "r") as file:
                 image = file.read()
             return [image]
-<<<<<<< HEAD
-        except:
+        except Exception:
             self.log.warning("Could not find image %s" % image_hash.encode('hex'))
             return ["None"]
 
@@ -141,9 +136,6 @@
         self.router.addContact(sender)
         ser = FollowData().get_followers()
         if ser is None:
-=======
-        except Exception:
->>>>>>> c6965fa4
             return ["None"]
         else:
             return [ser, self.signing_key.sign(ser)[:64]]
