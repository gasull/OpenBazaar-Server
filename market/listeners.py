--- conflicted
+++ resolved
@@ -3,16 +3,12 @@
 import json
 import time
 import random
-<<<<<<< HEAD
 from log import Logger
-=======
 from api.utils import sanitize_html
->>>>>>> da0c261c
 from interfaces import MessageListener, BroadcastListener, NotificationListener
 from zope.interface import implements
 from protos.objects import PlaintextMessage, Following
 from dht.utils import digest
-
 
 class MessageListenerImpl(object):
     implements(MessageListener)
@@ -47,21 +43,12 @@
                         "public_key": plaintext.pubkey.encode("hex")
                     }
                 }
-<<<<<<< HEAD
-            }
             if plaintext.handle:
                 message_json["message"]["handle"] = plaintext.handle
-            self.ws.push(str(bleach.clean(json.dumps(message_json, indent=4), tags=ALLOWED_TAGS)))
+            self.ws.push(json.dumps(sanitize_html(message_json), indent=4))
         except Exception as e:
             self.log.error('Market.Listener.notify Exception: %s' % e)
-=======
-                if plaintext.handle:
-                    message_json["message"]["handle"] = plaintext.handle
-                self.ws.push(json.dumps(sanitize_html(message_json), indent=4))
-        except Exception:
             pass
->>>>>>> da0c261c
-
 
 class BroadcastListenerImpl(object):
     implements(BroadcastListener)
