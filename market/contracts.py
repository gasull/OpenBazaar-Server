__author__ = 'chris'

import base64
import bitcointools
import json
import nacl.encoding
import nacl.signing
import os
import random
import re
import time
from binascii import unhexlify
from bitcoin import SelectParams
from bitcoin.core.script import CScript, OP_2, OP_3, OP_CHECKMULTISIG
from bitcoin.wallet import P2SHBitcoinAddress, P2PKHBitcoinAddress, CBitcoinAddress
from collections import OrderedDict
from config import DATA_FOLDER, TRANSACTION_FEE
from copy import deepcopy
from datetime import datetime
from dht.utils import digest
from hashlib import sha256
from keys.bip32utils import derive_childkey
from keys.keychain import KeyChain
from log import Logger
from market.profile import Profile
from market.btcprice import BtcPrice
from market.transactions import BitcoinTransaction
from protos.countries import CountryCode
from protos.objects import Listings


class Contract(object):
    """
    A class for creating and interacting with OpenBazaar Ricardian contracts.
    """

    def __init__(self, database, contract=None, hash_value=None, testnet=False):
        """
        This class can be instantiated with either an `OrderedDict` or a hash
        of a contract. If a hash is used, we will load the contract from either
        the file system or cache.

        Alternatively, pass in no parameters if the intent is to create a new
        contract.

        Args:
            contract: an `OrderedDict` containing a filled out json contract
            hash_value: a hash160 of a contract
            testnet: is this contract on the testnet
        """
        self.db = database
        self.keychain = KeyChain(self.db)
        if contract is not None:
            self.contract = contract
        elif hash_value is not None:
            try:
                file_path = self.db.filemap.get_file(hash_value.encode("hex"))
                if file_path is None:
                    file_path = os.path.join(DATA_FOLDER, "cache", hash_value.encode("hex"))
                with open(file_path, 'r') as filename:
                    self.contract = json.load(filename, object_pairs_hook=OrderedDict)
            except Exception:
                file_name = hash_value.encode("hex") + ".json"
                if os.path.exists(os.path.join(DATA_FOLDER, "purchases", "unfunded", file_name)):
                    file_path = os.path.join(DATA_FOLDER, "purchases", "unfunded", file_name)
                elif os.path.exists(os.path.join(DATA_FOLDER, "purchases", "in progress", file_name)):
                    file_path = os.path.join(DATA_FOLDER, "purchases", "in progress", file_name)
                elif os.path.exists(os.path.join(DATA_FOLDER, "purchases", "trade receipts", file_name)):
                    file_path = os.path.join(DATA_FOLDER, "purchases", "trade receipts", file_name)
                elif os.path.exists(os.path.join(DATA_FOLDER, "store", "contracts", "unfunded", file_name)):
                    file_path = os.path.join(DATA_FOLDER, "store", "contracts", "unfunded", file_name)
                elif os.path.exists(os.path.join(DATA_FOLDER, "store", "contracts", "in progress", file_name)):
                    file_path = os.path.join(DATA_FOLDER, "store", "contracts", "in progress", file_name)
                elif os.path.exists(os.path.join(DATA_FOLDER, "store", "contracts", "trade receipts", file_name)):
                    file_path = os.path.join(DATA_FOLDER, "store", "contracts", "trade receipts", file_name)

                try:
                    with open(file_path, 'r') as filename:
                        self.contract = json.load(filename, object_pairs_hook=OrderedDict)
                except Exception:
                    self.contract = {}
        else:
            self.contract = {}
        self.log = Logger(system=self)

        # used when purchasing this contract
        self.testnet = testnet
        self.notification_listener = None
        self.blockchain = None
        self.amount_funded = 0
        self.received_txs = []
        self.is_purchase = False
        self.outpoints = []

    def create(self,
               expiration_date,
               metadata_category,
               title,
               description,
               currency_code,
               price,
               process_time,
               nsfw,
               shipping_origin=None,
               shipping_regions=None,
               est_delivery_domestic=None,
               est_delivery_international=None,
               terms_conditions=None,
               returns=None,
               keywords=None,
               category=None,
               condition=None,
               sku=None,
               images=None,
               free_shipping=None,
               shipping_currency_code=None,
               shipping_domestic=None,
               shipping_international=None,
               options=None,
               moderators=None,
               contract_id=None):
        """
        All parameters are strings except:

        :param expiration_date: `string` (must be formatted UTC datetime)
        :param keywords: `list`
        :param nsfw: `boolean`
        :param images: a `list` of image files
        :param free_shipping: `boolean`
        :param shipping_origin: a 'string' formatted `CountryCode`
        :param shipping_regions: a 'list' of 'string' formatted `CountryCode`s
        :param options: a 'dict' containing options as keys and 'list' as option values.
        :param moderators: a 'list' of 'string' guids (hex encoded).
        """

        profile = Profile(self.db).get()
        if contract_id is not None and contract_id != "":
            self.previous_title = self.contract["vendor_offer"]["listing"]["item"]["title"]
        else:
            self.previous_title = None
            contract_id = digest(random.getrandbits(255)).encode("hex")

        self.contract = OrderedDict(
            {
                "vendor_offer": {
                    "listing": {
                        "contract_id": contract_id,
                        "metadata": {
                            "version": "1",
                            "category": metadata_category.lower(),
                            "category_sub": "fixed price"
                        },
                        "id": {
                            "guid": self.keychain.guid.encode("hex"),
                            "pubkeys": {
                                "guid": self.keychain.verify_key.encode(encoder=nacl.encoding.HexEncoder),
                                "bitcoin": bitcointools.bip32_extract_key(self.keychain.bitcoin_master_pubkey)
                            }
                        },
                        "item": {
                            "title": title,
                            "description": description,
                            "process_time": process_time,
                            "price_per_unit": {},
                            "nsfw": nsfw
                        }
                    }
                }
            }
        )
        if expiration_date == "":
            self.contract["vendor_offer"]["listing"]["metadata"]["expiry"] = "never"
        else:
            self.contract["vendor_offer"]["listing"]["metadata"]["expiry"] = expiration_date + " UTC"
        if metadata_category == "physical good" and condition is not None:
            self.contract["vendor_offer"]["listing"]["item"]["condition"] = condition
        if currency_code.upper() == "BTC":
            item = self.contract["vendor_offer"]["listing"]["item"]
            item["price_per_unit"]["bitcoin"] = round(float(price), 8)
        else:
            item = self.contract["vendor_offer"]["listing"]["item"]
            item["price_per_unit"]["fiat"] = {}
            item["price_per_unit"]["fiat"]["price"] = price
            item["price_per_unit"]["fiat"]["currency_code"] = currency_code
        if keywords is not None:
            self.contract["vendor_offer"]["listing"]["item"]["keywords"] = []
            self.contract["vendor_offer"]["listing"]["item"]["keywords"].extend(keywords)
        if category is not None:
            self.contract["vendor_offer"]["listing"]["item"]["category"] = category
        if sku is not None:
            self.contract["vendor_offer"]["listing"]["item"]["sku"] = sku
        if options is not None:
            self.contract["vendor_offer"]["listing"]["item"]["options"] = options
        if metadata_category == "physical good":
            self.contract["vendor_offer"]["listing"]["shipping"] = {}
            shipping = self.contract["vendor_offer"]["listing"]["shipping"]
            shipping["shipping_origin"] = shipping_origin
            if free_shipping is False:
                self.contract["vendor_offer"]["listing"]["shipping"]["free"] = False
                self.contract["vendor_offer"]["listing"]["shipping"]["flat_fee"] = {}
                if shipping_currency_code == "BTC":
                    self.contract["vendor_offer"]["listing"]["shipping"]["flat_fee"]["bitcoin"] = {}
                    self.contract["vendor_offer"]["listing"]["shipping"]["flat_fee"]["bitcoin"][
                        "domestic"] = shipping_domestic
                    self.contract["vendor_offer"]["listing"]["shipping"]["flat_fee"]["bitcoin"][
                        "international"] = shipping_international
                else:
                    shipping = self.contract["vendor_offer"]["listing"]["shipping"]
                    shipping["flat_fee"]["fiat"] = {}
                    shipping["flat_fee"]["fiat"]["price"] = {}
                    shipping["flat_fee"]["fiat"]["price"][
                        "domestic"] = shipping_domestic
                    shipping["flat_fee"]["fiat"]["price"][
                        "international"] = shipping_international
                    shipping["flat_fee"]["fiat"][
                        "currency_code"] = shipping_currency_code
            else:
                self.contract["vendor_offer"]["listing"]["shipping"]["free"] = True
            self.contract["vendor_offer"]["listing"]["shipping"]["shipping_regions"] = []
            for region in shipping_regions:
                shipping = self.contract["vendor_offer"]["listing"]["shipping"]
                shipping["shipping_regions"].append(region)
            listing = self.contract["vendor_offer"]["listing"]
            listing["shipping"]["est_delivery"] = {}
            listing["shipping"]["est_delivery"]["domestic"] = est_delivery_domestic
            listing["shipping"]["est_delivery"][
                "international"] = est_delivery_international
        if profile.handle != "":
            self.contract["vendor_offer"]["listing"]["id"]["blockchain_id"] = profile.handle
        if images is not None:
            self.contract["vendor_offer"]["listing"]["item"]["image_hashes"] = []
            for image_hash in images:
                if len(image_hash) != 40:
                    raise Exception("Invalid image hash")
                self.contract["vendor_offer"]["listing"]["item"]["image_hashes"].append(image_hash)
        if terms_conditions is not None or returns is not None:
            self.contract["vendor_offer"]["listing"]["policy"] = {}
            if terms_conditions is not None:
                self.contract["vendor_offer"]["listing"]["policy"]["terms_conditions"] = terms_conditions
            if returns is not None:
                self.contract["vendor_offer"]["listing"]["policy"]["returns"] = returns
        if moderators is not None:
            self.contract["vendor_offer"]["listing"]["moderators"] = []
            for mod in moderators:
                mod_info = self.db.moderators.get_moderator(mod)
                if mod_info is not None:
                    moderator = {
                        "guid": mod,
                        "name": mod_info[5],
                        "avatar": mod_info[7].encode("hex"),
                        "short_description": mod_info[6],
                        "fee": str(mod_info[8]) + "%",
                        "blockchain_id": mod_info[4],
                        "pubkeys": {
                            "guid": mod_info[1].encode("hex"),
                            "bitcoin": {
                                "key": mod_info[2].encode("hex"),
                                "signature": base64.b64encode(mod_info[3])
                            }
                        }
                    }
                    self.contract["vendor_offer"]["listing"]["moderators"].append(moderator)

        listing = json.dumps(self.contract["vendor_offer"]["listing"], indent=4)
        self.contract["vendor_offer"]["signatures"] = {}
        self.contract["vendor_offer"]["signatures"]["guid"] = \
            base64.b64encode(self.keychain.signing_key.sign(listing)[:64])
        self.contract["vendor_offer"]["signatures"]["bitcoin"] = \
            bitcointools.encode_sig(*bitcointools.ecdsa_raw_sign(
                listing, bitcointools.bip32_extract_key(self.keychain.bitcoin_master_privkey)))
        self.save()

    def add_purchase_info(self,
                          quantity,
                          refund_address,
                          ship_to=None,
                          shipping_address=None,
                          city=None,
                          state=None,
                          postal_code=None,
                          country=None,
                          moderator=None,
                          options=None):
        """
        Update the contract with the buyer's purchase information.
        """

        if not self.testnet and not (refund_address[:1] == "1" or refund_address[:1] == "3"):
            raise Exception("Bitcoin address is not a mainnet address")
        elif self.testnet and not \
                (refund_address[:1] == "n" or refund_address[:1] == "m" or refund_address[:1] == "2"):
            raise Exception("Bitcoin address is not a testnet address")
        try:
            bitcointools.b58check_to_hex(refund_address)
        except AssertionError:
            raise Exception("Invalid Bitcoin address")

        profile = Profile(self.db).get()
        order_json = {
            "buyer_order": {
                "order": {
                    "ref_hash": digest(json.dumps(self.contract, indent=4)).encode("hex"),
                    "date": str(datetime.utcnow()) + " UTC",
                    "quantity": quantity,
                    "id": {
                        "guid": self.keychain.guid.encode("hex"),
                        "pubkeys": {
                            "guid": self.keychain.verify_key.encode(encoder=nacl.encoding.HexEncoder),
                            "bitcoin": bitcointools.bip32_extract_key(self.keychain.bitcoin_master_pubkey),
                        }
                    },
                    "payment": {},
                    "refund_address": refund_address
                }
            }
        }
        SelectParams("testnet" if self.testnet else "mainnet")
        if profile.handle != "":
            order_json["buyer_order"]["order"]["id"]["blockchain_id"] = profile.handle
        if self.contract["vendor_offer"]["listing"]["metadata"]["category"] == "physical good":
            order_json["buyer_order"]["order"]["shipping"] = {}
            order_json["buyer_order"]["order"]["shipping"]["ship_to"] = ship_to
            order_json["buyer_order"]["order"]["shipping"]["address"] = shipping_address
            order_json["buyer_order"]["order"]["shipping"]["city"] = city
            order_json["buyer_order"]["order"]["shipping"]["state"] = state
            order_json["buyer_order"]["order"]["shipping"]["postal_code"] = postal_code
            order_json["buyer_order"]["order"]["shipping"]["country"] = country
        if options is not None:
            order_json["buyer_order"]["order"]["options"] = options
        if moderator:
            chaincode = sha256(str(random.getrandbits(256))).digest().encode("hex")
            order_json["buyer_order"]["order"]["payment"]["chaincode"] = chaincode
            valid_mod = False
            for mod in self.contract["vendor_offer"]["listing"]["moderators"]:
                if mod["guid"] == moderator:
                    order_json["buyer_order"]["order"]["moderator"] = moderator
                    masterkey_m = mod["pubkeys"]["bitcoin"]["key"]
                    valid_mod = True
            if not valid_mod:
                return False
            masterkey_b = bitcointools.bip32_extract_key(self.keychain.bitcoin_master_pubkey)
            masterkey_v = self.contract["vendor_offer"]["listing"]["id"]["pubkeys"]["bitcoin"]
            buyer_key = unhexlify(derive_childkey(masterkey_b, chaincode))
            vendor_key = unhexlify(derive_childkey(masterkey_v, chaincode))
            moderator_key = unhexlify(derive_childkey(masterkey_m, chaincode))

            redeem_script = CScript([OP_2, buyer_key, vendor_key, moderator_key, OP_3, OP_CHECKMULTISIG])
            order_json["buyer_order"]["order"]["payment"]["redeem_script"] = redeem_script.encode("hex")
            payment_address = str(P2SHBitcoinAddress.from_redeemScript(redeem_script))
            order_json["buyer_order"]["order"]["payment"]["address"] = payment_address
            order_json["buyer_order"]["order"]["payment"]["refund_tx_fee"] = TRANSACTION_FEE
        else:
            chaincode = sha256(str(random.getrandbits(256))).digest().encode("hex")
            order_json["buyer_order"]["order"]["payment"]["chaincode"] = chaincode

            masterkey_v = self.contract["vendor_offer"]["listing"]["id"]["pubkeys"]["bitcoin"]
            vendor_key = unhexlify(derive_childkey(masterkey_v, chaincode))

            payment_address = str(P2PKHBitcoinAddress.from_pubkey(vendor_key))
            order_json["buyer_order"]["order"]["payment"]["address"] = payment_address

        price_json = self.contract["vendor_offer"]["listing"]["item"]["price_per_unit"]
        if "bitcoin" in price_json:
            amount_to_pay = float(price_json["bitcoin"]) * quantity
        else:
            currency_code = price_json["fiat"]["currency_code"]
            fiat_price = price_json["fiat"]["price"]
            conversion_rate = BtcPrice.instance().get(currency_code.upper())
            amount_to_pay = float("{0:.8f}".format(float(fiat_price) / float(conversion_rate))) * quantity
        if "shipping" in self.contract["vendor_offer"]["listing"]:
            if not self.contract["vendor_offer"]["listing"]["shipping"]["free"]:
                shipping_origin = str(self.contract["vendor_offer"]["listing"]["shipping"][
                    "shipping_origin"].upper())
                if shipping_origin == country.upper():
                    if "bitcoin" in self.contract["vendor_offer"]["listing"]["shipping"]["flat_fee"]:
                        shipping_amount = float(self.contract["vendor_offer"]["listing"][
                            "shipping"]["flat_fee"]["bitcoin"]["domestic"]) * quantity
                    else:
                        price = self.contract["vendor_offer"]["listing"]["shipping"]["flat_fee"]["fiat"][
                            "price"]["domestic"]
                        currency = self.contract["vendor_offer"]["listing"]["shipping"]["flat_fee"][
                            "fiat"]["currency_code"]
                        conversion_rate = BtcPrice.instance().get(currency.upper(), False)
                        shipping_amount = float("{0:.8f}".format(float(price) / float(conversion_rate))) * quantity
                else:
                    if "bitcoin" in self.contract["vendor_offer"]["listing"]["shipping"]["flat_fee"]:
                        shipping_amount = float(self.contract["vendor_offer"]["listing"]["shipping"][
                            "flat_fee"]["bitcoin"]["international"]) * quantity
                    else:
                        price = self.contract["vendor_offer"]["listing"]["shipping"]["flat_fee"]["fiat"][
                            "price"]["international"]
                        currency = self.contract["vendor_offer"]["listing"]["shipping"]["flat_fee"][
                            "fiat"]["currency_code"]

                        conversion_rate = BtcPrice.instance().get(currency.upper(), False)
                        shipping_amount = float("{0:.8f}".format(float(price) / float(conversion_rate))) * quantity
                amount_to_pay += shipping_amount

        if round(amount_to_pay, 8) < round(TRANSACTION_FEE / float(100000000), 8):
            raise Exception("Contract price is below transaction fee.")

        order_json["buyer_order"]["order"]["payment"]["amount"] = round(amount_to_pay, 8)
        self.contract["buyer_order"] = order_json["buyer_order"]

        order = json.dumps(self.contract["buyer_order"]["order"], indent=4)
        self.contract["buyer_order"]["signatures"] = {}
        self.contract["buyer_order"]["signatures"]["guid"] = \
            base64.b64encode(self.keychain.signing_key.sign(order)[:64])
        self.contract["buyer_order"]["signatures"]["bitcoin"] = \
            bitcointools.encode_sig(*bitcointools.ecdsa_raw_sign(
                order, bitcointools.bip32_extract_key(self.keychain.bitcoin_master_privkey)))

        return (self.contract["buyer_order"]["order"]["payment"]["address"],
                order_json["buyer_order"]["order"]["payment"]["amount"])

    def add_order_confirmation(self,
                               libbitcoin_client,
                               payout_address,
                               comments=None,
                               shipper=None,
                               tracking_number=None,
                               est_delivery=None,
                               url=None,
                               password=None):
        """
        Add the vendor's order confirmation to the contract.
        """
        self.blockchain = libbitcoin_client
        if not self.testnet and not (payout_address[:1] == "1" or payout_address[:1] == "3"):
            raise Exception("Bitcoin address is not a mainnet address")
        elif self.testnet and not \
                (payout_address[:1] == "n" or payout_address[:1] == "m" or payout_address[:1] == "2"):
            raise Exception("Bitcoin address is not a testnet address")
        try:
            bitcointools.b58check_to_hex(payout_address)
        except AssertionError:
            raise Exception("Invalid Bitcoin address")
        conf_json = {
            "vendor_order_confirmation": {
                "invoice": {
                    "ref_hash": digest(json.dumps(self.contract, indent=4)).encode("hex")
                }
            }
        }
        if self.contract["vendor_offer"]["listing"]["metadata"]["category"] == "physical good":
            shipping = {"shipper": shipper, "tracking_number": tracking_number, "est_delivery": est_delivery}
            conf_json["vendor_order_confirmation"]["invoice"]["shipping"] = shipping
        elif self.contract["vendor_offer"]["listing"]["metadata"]["category"] == "digital good":
            content_source = {"url": url, "password": password}
            conf_json["vendor_order_confirmation"]["invoice"]["content_source"] = content_source
        if comments:
            conf_json["vendor_order_confirmation"]["invoice"]["comments"] = comments
        order_id = digest(json.dumps(self.contract, indent=4)).encode("hex")
        # apply signatures
        outpoints = json.loads(self.db.sales.get_outpoint(order_id))
        if "moderator" in self.contract["buyer_order"]["order"]:
            redeem_script = self.contract["buyer_order"]["order"]["payment"]["redeem_script"]
            tx = BitcoinTransaction.make_unsigned(outpoints, payout_address, testnet=self.testnet)
            chaincode = self.contract["buyer_order"]["order"]["payment"]["chaincode"]
            masterkey_v = bitcointools.bip32_extract_key(self.keychain.bitcoin_master_privkey)
            vendor_priv = derive_childkey(masterkey_v, chaincode, bitcointools.MAINNET_PRIVATE)
            sigs = tx.create_signature(vendor_priv, redeem_script)
            conf_json["vendor_order_confirmation"]["invoice"]["payout"] = {}
            conf_json["vendor_order_confirmation"]["invoice"]["payout"]["address"] = payout_address
            conf_json["vendor_order_confirmation"]["invoice"]["payout"]["value"] = tx.get_out_value()
            conf_json["vendor_order_confirmation"]["invoice"]["payout"]["signature(s)"] = sigs
        else:
            tx = BitcoinTransaction.make_unsigned(outpoints, payout_address, testnet=self.testnet)
            chaincode = self.contract["buyer_order"]["order"]["payment"]["chaincode"]
            masterkey_v = bitcointools.bip32_extract_key(self.keychain.bitcoin_master_privkey)
            vendor_priv = derive_childkey(masterkey_v, chaincode, bitcointools.MAINNET_PRIVATE)
            tx.sign(vendor_priv)
            tx.broadcast(self.blockchain)
            self.db.transactions.add_transaction(tx.to_raw_tx())
            self.log.info("broadcasting payout tx %s to network" % tx.get_hash())
            self.db.sales.update_payment_tx(order_id, tx.get_hash())

        confirmation = json.dumps(conf_json["vendor_order_confirmation"]["invoice"], indent=4)
        conf_json["vendor_order_confirmation"]["signature"] = \
            base64.b64encode(self.keychain.signing_key.sign(confirmation)[:64])

        self.contract["vendor_order_confirmation"] = conf_json["vendor_order_confirmation"]
        self.db.sales.update_status(order_id, 2)
        file_path = os.path.join(DATA_FOLDER, "store", "contracts", "in progress", order_id + ".json")
        with open(file_path, 'w') as outfile:
            outfile.write(json.dumps(self.contract, indent=4))

    def accept_order_confirmation(self, notification_listener, confirmation_json=None):
        """
        Validate the order confirmation sent over from the vendor and update our node accordingly.
        """
        self.notification_listener = notification_listener
        try:
            if confirmation_json:
                self.contract["vendor_order_confirmation"] = json.loads(confirmation_json,
                                                                        object_pairs_hook=OrderedDict)

            contract_dict = json.loads(json.dumps(self.contract, indent=4), object_pairs_hook=OrderedDict)
            del contract_dict["vendor_order_confirmation"]
            contract_hash = digest(json.dumps(contract_dict, indent=4)).encode("hex")
            ref_hash = self.contract["vendor_order_confirmation"]["invoice"]["ref_hash"]
            if ref_hash != contract_hash:
                raise Exception("Order number doesn't match")
            if self.contract["vendor_offer"]["listing"]["metadata"]["category"] == "physical good":
                shipping = self.contract["vendor_order_confirmation"]["invoice"]["shipping"]
                if "tracking_number" not in shipping or "shipper" not in shipping:
                    raise Exception("No shipping information")

            # TODO: verify signature
            # TODO: verify payout object
            status = self.db.purchases.get_status(contract_hash)
            if status == 2 or status == 3:
                raise Exception("Order confirmation already processed for this contract")

            # update the order status in the db
            self.db.purchases.update_status(contract_hash, 2)
            file_path = os.path.join(DATA_FOLDER, "purchases", "in progress", contract_hash + ".json")

            # update the contract in the file system
            with open(file_path, 'w') as outfile:
                outfile.write(json.dumps(self.contract, indent=4))
            title = self.contract["vendor_offer"]["listing"]["item"]["title"]
            if "image_hashes" in self.contract["vendor_offer"]["listing"]["item"]:
                image_hash = unhexlify(self.contract["vendor_offer"]["listing"]["item"]["image_hashes"][0])
            else:
                image_hash = ""
            if "blockchain_id" in self.contract["vendor_offer"]["listing"]["id"]:
                handle = self.contract["vendor_offer"]["listing"]["id"]["blockchain_id"]
            else:
                handle = ""
            vendor_guid = self.contract["vendor_offer"]["listing"]["id"]["guid"]
            self.notification_listener.notify(vendor_guid, handle, "order confirmation", contract_hash, title,
                                              image_hash)
            return True
        except Exception, e:
            return e.message

    def add_receipt(self,
                    received,
                    libbitcoin_client,
                    feedback=None,
                    quality=None,
                    description=None,
                    delivery_time=None,
                    customer_service=None,
                    review="",
                    dispute=False,
                    claim=None,
                    anonymous=True):

        """
        Add the final piece of the contract that appends the review and payout transaction.
        """
        self.blockchain = libbitcoin_client
        contract_dict = json.loads(json.dumps(self.contract, indent=4), object_pairs_hook=OrderedDict)
        if "dispute" in contract_dict:
            del contract_dict["dispute"]
        if "dispute_resolution" in contract_dict:
            del contract_dict["dispute_resolution"]
        reference_hash = digest(json.dumps(contract_dict, indent=4)).encode("hex")
        receipt_json = {
            "buyer_receipt": {
                "receipt": {
                    "ref_hash": reference_hash,
                    "listing": {
                        "received": received,
                        "listing_hash": self.contract["buyer_order"]["order"]["ref_hash"]
                    },
                    "dispute": {
                        "dispute": dispute
                    }
                }
            }
        }
        if "vendor_order_confirmation" in self.contract:
            order_id = self.contract["vendor_order_confirmation"]["invoice"]["ref_hash"]
        else:
            order_id = self.get_order_id()
        if None not in (feedback, quality, description, delivery_time, customer_service):
            address = self.contract["buyer_order"]["order"]["payment"]["address"]
            chaincode = self.contract["buyer_order"]["order"]["payment"]["chaincode"]
            masterkey_b = self.contract["buyer_order"]["order"]["id"]["pubkeys"]["bitcoin"]
            buyer_pub = derive_childkey(masterkey_b, chaincode)
            buyer_priv = derive_childkey(bitcointools.bip32_extract_key(self.keychain.bitcoin_master_privkey),
                                         chaincode, bitcointools.MAINNET_PRIVATE)
            amount = self.contract["buyer_order"]["order"]["payment"]["amount"]
            listing_hash = self.contract["vendor_offer"]["listing"]["contract_id"]

            receipt_json["buyer_receipt"]["receipt"]["rating"] = OrderedDict()
            receipt_json["buyer_receipt"]["receipt"]["rating"]["tx_summary"] = OrderedDict()
            receipt_json["buyer_receipt"]["receipt"]["rating"]["tx_summary"]["feedback"] = feedback
            receipt_json["buyer_receipt"]["receipt"]["rating"]["tx_summary"]["quality"] = quality
            receipt_json["buyer_receipt"]["receipt"]["rating"]["tx_summary"]["description"] = description
            receipt_json["buyer_receipt"]["receipt"]["rating"]["tx_summary"]["delivery_time"] = delivery_time
            receipt_json["buyer_receipt"]["receipt"]["rating"]["tx_summary"]["customer_service"] = customer_service
            receipt_json["buyer_receipt"]["receipt"]["rating"]["tx_summary"]["review"] = review
            receipt_json["buyer_receipt"]["receipt"]["rating"]["tx_summary"]["address"] = address
            receipt_json["buyer_receipt"]["receipt"]["rating"]["tx_summary"]["buyer_key"] = buyer_pub
            receipt_json["buyer_receipt"]["receipt"]["rating"]["tx_summary"]["amount"] = amount
            receipt_json["buyer_receipt"]["receipt"]["rating"]["tx_summary"]["listing"] = listing_hash
            receipt_json["buyer_receipt"]["receipt"]["rating"]["tx_summary"]["proof_of_tx"] = \
                base64.b64encode(self.db.purchases.get_proof_sig(order_id))
            if not anonymous:
                receipt_json["buyer_receipt"]["receipt"]["rating"]["tx_summary"]["buyer_guid"] = \
                    self.keychain.guid.encode("hex")
                receipt_json["buyer_receipt"]["receipt"]["rating"]["tx_summary"]["buyer_guid_key"] = \
                    self.keychain.verify_key.encode(encoder=nacl.encoding.HexEncoder)

        status = self.db.purchases.get_status(order_id)
        if status < 3 and "moderator" in self.contract["buyer_order"]["order"]:
            outpoints = json.loads(self.db.purchases.get_outpoint(order_id))
            payout_address = self.contract["vendor_order_confirmation"]["invoice"]["payout"]["address"]
            redeem_script = str(self.contract["buyer_order"]["order"]["payment"]["redeem_script"])
            value = self.contract["vendor_order_confirmation"]["invoice"]["payout"]["value"]
            tx = BitcoinTransaction.make_unsigned(outpoints, payout_address,
                                                  testnet=self.testnet, out_value=value)
            chaincode = self.contract["buyer_order"]["order"]["payment"]["chaincode"]
            masterkey_b = bitcointools.bip32_extract_key(self.keychain.bitcoin_master_privkey)
            buyer_priv = derive_childkey(masterkey_b, chaincode, bitcointools.MAINNET_PRIVATE)

            buyer_signatures = tx.create_signature(buyer_priv, redeem_script)
            signatures = []
            for i in range(len(outpoints)):
                for vendor_sig in self.contract["vendor_order_confirmation"]["invoice"]["payout"]["signature(s)"]:
                    if vendor_sig["index"] == i:
                        v_signature = vendor_sig["signature"]
                for buyer_sig in buyer_signatures:
                    if buyer_sig["index"] == i:
                        b_signature = buyer_sig["signature"]
                signature_obj = {"index": i, "signatures": [b_signature, v_signature]}
                signatures.append(signature_obj)

            receipt_json["buyer_receipt"]["receipt"]["payout"] = {}
            tx.multisign(signatures, redeem_script)
            tx.broadcast(self.blockchain)
            self.db.transactions.add_transaction(tx.to_raw_tx())

            self.log.info("broadcasting payout tx %s to network" % tx.get_hash())
            receipt_json["buyer_receipt"]["receipt"]["payout"]["txid"] = tx.get_hash()

            receipt_json["buyer_receipt"]["receipt"]["payout"]["signature(s)"] = buyer_signatures
            receipt_json["buyer_receipt"]["receipt"]["payout"]["value"] = tx.get_out_value()
        if claim:
            receipt_json["buyer_receipt"]["receipt"]["dispute"]["claim"] = claim
        receipt = json.dumps(receipt_json["buyer_receipt"]["receipt"], indent=4)
        receipt_json["buyer_receipt"]["signature"] = \
            base64.b64encode(self.keychain.signing_key.sign(receipt)[:64])
        self.contract["buyer_receipt"] = receipt_json["buyer_receipt"]

        if "rating" in self.contract["buyer_receipt"]["receipt"]:
            self.contract["buyer_receipt"]["receipt"]["rating"]["signature"] = \
                bitcointools.encode_sig(*bitcointools.ecdsa_raw_sign(json.dumps(
                    self.contract["buyer_receipt"]["receipt"]["rating"]["tx_summary"], indent=4), buyer_priv))
<<<<<<< HEAD
            if not anonymous:
                self.contract["buyer_receipt"]["receipt"]["rating"]["guid_signature"] = \
                    base64.b64encode(self.keychain.signing_key.sign(json.dumps(
                        self.contract["buyer_receipt"]["receipt"]["rating"]["tx_summary"], indent=4))[:64])

        if status < 3:
            self.db.purchases.update_status(order_id, 3)
            file_path = DATA_FOLDER + "purchases/trade receipts/" + order_id + ".json"
            with open(file_path, 'w') as outfile:
                outfile.write(json.dumps(self.contract, indent=4))
            file_path = DATA_FOLDER + "purchases/in progress/" + order_id + ".json"
            if os.path.exists(file_path):
                os.remove(file_path)
        else:
            file_path = DATA_FOLDER + "purchases/trade receipts/" + order_id + ".json"
            with open(file_path, 'wb') as outfile:
                outfile.write(json.dumps(self.contract, indent=4))
=======

        self.db.purchases.update_status(order_id, 3)
        file_path = os.path.join(DATA_FOLDER, "purchases", "trade receipts", order_id + ".json")
        with open(file_path, 'w') as outfile:
            outfile.write(json.dumps(self.contract, indent=4))
        file_path = os.path.join(DATA_FOLDER, "purchases", "in progress", order_id + ".json")
        if os.path.exists(file_path):
            os.remove(file_path)
>>>>>>> dbb6784f

    def accept_receipt(self, notification_listener, blockchain, receipt_json=None):
        """
        Process the final receipt sent over by the buyer. If valid, broadcast the transaction
        to the bitcoin network.
        """
        self.notification_listener = notification_listener
        self.blockchain = blockchain
        if "buyer_receipt" in self.contract:
            raise Exception("A receipt has already been processed for this order")
        if receipt_json:
            self.contract["buyer_receipt"] = json.loads(receipt_json,
                                                        object_pairs_hook=OrderedDict)

        contract_dict = json.loads(json.dumps(self.contract, indent=4), object_pairs_hook=OrderedDict)
        del contract_dict["buyer_receipt"]
        if "dispute" in contract_dict:
            del contract_dict["dispute"]
        if "dispute_resolution" in contract_dict:
            del contract_dict["dispute_resolution"]
        contract_hash = digest(json.dumps(contract_dict, indent=4)).encode("hex")
        ref_hash = self.contract["buyer_receipt"]["receipt"]["ref_hash"]
        if ref_hash != contract_hash:
            raise Exception("Order number doesn't match")

        # TODO: verify buyer signature
        if "vendor_order_confirmation" in self.contract:
            order_id = self.contract["vendor_order_confirmation"]["invoice"]["ref_hash"]
        else:
            order_id = self.get_order_id()

        status = self.db.sales.get_status(order_id)
        if status not in (2, 5, 6):
            raise Exception("Can only process a receipt after an order confirmation "
                            "is sent or a dispute is finalized")

        title = self.contract["vendor_offer"]["listing"]["item"]["title"]
        if "image_hashes" in self.contract["vendor_offer"]["listing"]["item"]:
            image_hash = unhexlify(self.contract["vendor_offer"]["listing"]["item"]["image_hashes"][0])
        else:
            image_hash = ""
        buyer_guid = unhexlify(self.contract["buyer_order"]["order"]["id"]["guid"])
        if "blockchain_id" in self.contract["buyer_order"]["order"]["id"]:
            handle = self.contract["buyer_order"]["order"]["id"]["blockchain_id"]
        else:
            handle = ""

        if "moderator" in self.contract["buyer_order"]["order"] and status not in (5, 6):
            outpoints = json.loads(self.db.sales.get_outpoint(order_id))
            payout_address = str(self.contract["vendor_order_confirmation"]["invoice"]["payout"]["address"])
            redeem_script = str(self.contract["buyer_order"]["order"]["payment"]["redeem_script"])
            value = self.contract["vendor_order_confirmation"]["invoice"]["payout"]["value"]

            tx = BitcoinTransaction.make_unsigned(outpoints, payout_address,
                                                  testnet=self.testnet, out_value=value)

            vendor_sigs = self.contract["vendor_order_confirmation"]["invoice"]["payout"]["signature(s)"]
            buyer_sigs = self.contract["buyer_receipt"]["receipt"]["payout"]["signature(s)"]

            signatures = []
            for i in range(len(outpoints)):
                for vendor_sig in vendor_sigs:
                    if vendor_sig["index"] == i:
                        v_signature = vendor_sig["signature"]
                for buyer_sig in buyer_sigs:
                    if buyer_sig["index"] == i:
                        b_signature = buyer_sig["signature"]
                signature_obj = {"index": i, "signatures": [b_signature, v_signature]}
                signatures.append(signature_obj)

            tx.multisign(signatures, redeem_script)
            tx.broadcast(self.blockchain)
            self.db.transactions.add_transaction(tx.to_raw_tx())
            self.log.info("broadcasting payout tx %s to network" % tx.get_hash())

            self.db.sales.update_payment_tx(order_id, tx.get_hash())

        self.notification_listener.notify(buyer_guid, handle, "rating received", order_id, title, image_hash)

        if "rating" in self.contract["buyer_receipt"]["receipt"]:
            self.db.ratings.add_rating(self.contract["buyer_receipt"]["receipt"]
                                       ["rating"]["tx_summary"]["listing"],
                                       json.dumps(self.contract["buyer_receipt"]["receipt"]["rating"], indent=4))

<<<<<<< HEAD
        if status == 2:
            self.db.sales.update_status(order_id, 3)
        file_path = DATA_FOLDER + "store/contracts/trade receipts/" + order_id + ".json"
=======
        self.db.sales.update_status(order_id, 3)
        file_path = os.path.join(DATA_FOLDER, "store", "contracts", "trade receipts", order_id + ".json")
>>>>>>> dbb6784f
        with open(file_path, 'w') as outfile:
            outfile.write(json.dumps(self.contract, indent=4))
        file_path = os.path.join(DATA_FOLDER, "store", "contracts", "in progress", order_id + ".json")
        if os.path.exists(file_path):
            os.remove(file_path)

        return order_id

    def await_funding(self, notification_listener, libbitcoin_client, proofSig, is_purchase=True):
        """
        Saves the contract to the file system and db as an unfunded contract.
        Listens on the libbitcoin server for the multisig address to be funded.
        """
        self.notification_listener = notification_listener
        self.blockchain = libbitcoin_client
        self.is_purchase = is_purchase
        order_id = digest(json.dumps(self.contract, indent=4)).encode("hex")
        payment_address = self.contract["buyer_order"]["order"]["payment"]["address"]
        vendor_item = self.contract["vendor_offer"]["listing"]["item"]
        if "image_hashes" in vendor_item:
            thumbnail_hash = vendor_item["image_hashes"][0]
        else:
            thumbnail_hash = ""
        if "blockchain_id" in self.contract["vendor_offer"]["listing"]["id"] \
                and self.contract["vendor_offer"]["listing"]["id"]["blockchain_id"] != "":
            vendor = self.contract["vendor_offer"]["listing"]["id"]["blockchain_id"]
        else:
            vendor = self.contract["vendor_offer"]["listing"]["id"]["guid"]
        if "blockchain_id" in self.contract["buyer_order"]["order"]["id"] \
                and self.contract["buyer_order"]["order"]["id"]["blockchain_id"] != "":
            buyer = self.contract["buyer_order"]["order"]["id"]["blockchain_id"]
        else:
            buyer = self.contract["buyer_order"]["order"]["id"]["guid"]
        if is_purchase:
            file_path = os.path.join(DATA_FOLDER, "purchases", "unfunded", order_id + ".json")
            self.db.purchases.new_purchase(order_id,
                                           self.contract["vendor_offer"]["listing"]["item"]["title"],
                                           self.contract["vendor_offer"]["listing"]["item"]["description"],
                                           time.time(),
                                           self.contract["buyer_order"]["order"]["payment"]["amount"],
                                           payment_address,
                                           0,
                                           thumbnail_hash,
                                           vendor,
                                           proofSig,
                                           self.contract["vendor_offer"]["listing"]["metadata"]["category"])
        else:
            file_path = os.path.join(DATA_FOLDER, "store", "contracts", "unfunded", order_id + ".json")
            self.db.sales.new_sale(order_id,
                                   self.contract["vendor_offer"]["listing"]["item"]["title"],
                                   self.contract["vendor_offer"]["listing"]["item"]["description"],
                                   time.time(),
                                   self.contract["buyer_order"]["order"]["payment"]["amount"],
                                   payment_address,
                                   0,
                                   thumbnail_hash,
                                   buyer,
                                   self.contract["vendor_offer"]["listing"]["metadata"]["category"])

        with open(file_path, 'w') as outfile:
            outfile.write(json.dumps(self.contract, indent=4))
        self.blockchain.subscribe_address(str(payment_address), notification_cb=self.on_tx_received)

    def on_tx_received(self, address_version, address_hash, height, block_hash, tx):
        """
        Fire when the libbitcoin server tells us we received a payment to this funding address.
        While unlikely, a user may send multiple transactions to the funding address to reach the
        funding level. We need to keep a running balance and increment it when a new transaction
        is received. If the contract is fully funded, we push a notification to the websockets.
        """
        try:
            # decode the transaction
            self.log.info("Bitcoin transaction detected")
            transaction = BitcoinTransaction.from_serialized(tx, self.testnet)

            # get the amount (in satoshi) the user is expected to pay
            amount_to_pay = int(float(self.contract["buyer_order"]["order"]["payment"]["amount"]) * 100000000)
            if tx not in self.received_txs:  # make sure we aren't parsing the same tx twice.
                outpoints = transaction.check_for_funding(
                    self.contract["buyer_order"]["order"]["payment"]["address"])
                if outpoints is not None:
                    for outpoint in outpoints:
                        self.amount_funded += outpoint["value"]
                        self.received_txs.append(tx)
                        self.outpoints.append(outpoint)
                if self.amount_funded >= amount_to_pay:  # if fully funded
                    self.payment_received()

        except Exception:
            self.log.critical("Error processing bitcoin transaction")

    def payment_received(self):
        self.blockchain.unsubscribe_address(
            self.contract["buyer_order"]["order"]["payment"]["address"], self.on_tx_received)
        order_id = digest(json.dumps(self.contract, indent=4)).encode("hex")
        title = self.contract["vendor_offer"]["listing"]["item"]["title"]
        if "image_hashes" in self.contract["vendor_offer"]["listing"]["item"]:
            image_hash = unhexlify(self.contract["vendor_offer"]["listing"]["item"]["image_hashes"][0])
        else:
            image_hash = ""
        if self.is_purchase:
            unfunded_path = os.path.join(DATA_FOLDER, "purchases", "unfunded", order_id + ".json")
            in_progress_path = os.path.join(DATA_FOLDER, "purchases", "in progress", order_id + ".json")
            if "blockchain_id" in self.contract["vendor_offer"]["listing"]["id"]:
                handle = self.contract["vendor_offer"]["listing"]["id"]["blockchain_id"]
            else:
                handle = ""
            vendor_guid = self.contract["vendor_offer"]["listing"]["id"]["guid"]
            self.notification_listener.notify(unhexlify(vendor_guid), handle, "payment received",
                                              order_id, title, image_hash)
            # update the db
            if self.db.purchases.get_status(order_id) == 0:
                self.db.purchases.update_status(order_id, 1)
            self.db.purchases.update_outpoint(order_id, json.dumps(self.outpoints))
            self.log.info("Payment for order id %s successfully broadcast to network." % order_id)
        else:
            unfunded_path = os.path.join(DATA_FOLDER, "store", "contracts", "unfunded", order_id + ".json")
            in_progress_path = os.path.join(DATA_FOLDER, "store", "contracts", "in progress", order_id + ".json")
            buyer_guid = self.contract["buyer_order"]["order"]["id"]["guid"]
            if "blockchain_id" in self.contract["buyer_order"]["order"]["id"]:
                handle = self.contract["buyer_order"]["order"]["id"]["blockchain_id"]
            else:
                handle = ""
            self.notification_listener.notify(unhexlify(buyer_guid), handle, "new order", order_id,
                                              title, image_hash)
            self.db.sales.update_status(order_id, 1)
            self.db.sales.update_outpoint(order_id, json.dumps(self.outpoints))
            self.log.info("Received new order %s" % order_id)

        os.rename(unfunded_path, in_progress_path)

    def get_contract_id(self):
        return self.contract["vendor_offer"]["listing"]["contract_id"]

    def get_order_id(self):
        contract_dict = json.loads(json.dumps(self.contract, indent=4), object_pairs_hook=OrderedDict)
        if "vendor_order_confirmation" in contract_dict:
            del contract_dict["vendor_order_confirmation"]
        if "buyer_receipt" in contract_dict:
            del contract_dict["buyer_receipt"]
        if "dispute" in contract_dict:
            del contract_dict["dispute"]
        if "dispute_resolution" in contract_dict:
            del contract_dict["dispute_resolution"]
        return digest(json.dumps(contract_dict, indent=4)).encode("hex")

    def check_expired(self):
        expiry = self.contract["vendor_offer"]["listing"]["metadata"]["expiry"]
        if expiry == "never":
            return False
        elif datetime.strptime(expiry[:len(expiry)-4], '%Y-%m-%dT%H:%M') < datetime.utcnow():
            return True
        else:
            return False

    def delete(self, delete_images=False):
        """
        Deletes the contract json from the OpenBazaar directory as well as the listing
        metadata from the db and all the related images in the file system.
        """

        # get the file path
        file_path = self.db.filemap.get_file(self.contract["vendor_offer"]["listing"]["contract_id"])

        # maybe delete the images from disk
        if "image_hashes" in self.contract["vendor_offer"]["listing"]["item"] and delete_images:
            for image_hash in self.contract["vendor_offer"]["listing"]["item"]["image_hashes"]:
                # delete from disk
                image_path = self.db.filemap.get_file(image_hash)
                if os.path.exists(image_path):
                    os.remove(image_path)
                # remove pointer to the image from the filemap
                self.db.filemap.delete(image_hash)

        # delete the contract from disk
        if os.path.exists(file_path):
            os.remove(file_path)

        # delete the listing metadata from the db
        contract_hash = unhexlify(self.contract["vendor_offer"]["listing"]["contract_id"])
        self.db.listings.delete_listing(contract_hash)

        # remove the pointer to the contract from the filemap
        self.db.filemap.delete(contract_hash.encode("hex"))

    def save(self):
        """
        Saves the json contract into the OpenBazaar/store/listings/contracts/ directory.
        It uses the title as the file name so it's easy on human eyes. A mapping of the
        hash of the contract and file path is stored in the database so we can retrieve
        the contract with only its hash.

        Additionally, the contract metadata (sent in response to the GET_LISTINGS query)
        is saved in the db for fast access.
        """

        # get the contract title to use as the file name and format it
        file_name = str(self.contract["vendor_offer"]["listing"]["item"]["title"][:100])
        file_name = re.sub(r"[^\w\s]", '', file_name)
        file_name = re.sub(r"\s+", '_', file_name)
        file_name += str(self.contract["vendor_offer"]["listing"]["contract_id"])[:8]

        # save the json contract to the file system
        file_path = os.path.join(DATA_FOLDER, "store", "contracts", "listings", file_name + ".json")
        with open(file_path, 'w') as outfile:
            outfile.write(json.dumps(self.contract, indent=4))

        if self.previous_title and self.previous_title != self.contract["vendor_offer"]["listing"]["item"]["title"]:
            if isinstance(self.previous_title, unicode):
                self.previous_title = self.previous_title.encode('utf8')
            old_name = str(self.previous_title[:100])
            old_name = re.sub(r"[^\w\s]", '', file_name)
            old_name = re.sub(r"\s+", '_', file_name)
            old_name += str(self.contract["vendor_offer"]["listing"]["contract_id"])[:8]
            old_path = os.path.join(DATA_FOLDER, "store", "contracts", "listings", old_name + ".json")
            if os.path.exists(old_path):
                os.remove(old_path)

        # Create a `ListingMetadata` protobuf object using data from the full contract
        listings = Listings()
        data = listings.ListingMetadata()
        data.contract_hash = unhexlify(self.contract["vendor_offer"]["listing"]["contract_id"])
        vendor_item = self.contract["vendor_offer"]["listing"]["item"]
        data.title = vendor_item["title"]
        if "image_hashes" in vendor_item:
            data.thumbnail_hash = unhexlify(vendor_item["image_hashes"][0])
        if "category" in vendor_item:
            data.category = vendor_item["category"]
        if "bitcoin" not in vendor_item["price_per_unit"]:
            data.price = float(vendor_item["price_per_unit"]["fiat"]["price"])
            data.currency_code = vendor_item["price_per_unit"]["fiat"][
                "currency_code"]
        else:
            data.price = round(float(vendor_item["price_per_unit"]["bitcoin"]), 8)
            data.currency_code = "BTC"
        data.nsfw = vendor_item["nsfw"]
        if "shipping" not in self.contract["vendor_offer"]["listing"]:
            data.origin = CountryCode.Value("NA")
        else:
            data.origin = CountryCode.Value(
                self.contract["vendor_offer"]["listing"]["shipping"]["shipping_origin"].upper())
            for region in self.contract["vendor_offer"]["listing"]["shipping"]["shipping_regions"]:
                data.ships_to.append(CountryCode.Value(region.upper()))

        # save the mapping of the contract file path and contract hash in the database
        self.db.filemap.insert(data.contract_hash.encode("hex"), file_path[len(DATA_FOLDER):])

        # save the `ListingMetadata` protobuf to the database as well
        self.db.listings.add_listing(data)

    def process_refund(self, refund_json, blockchain, notification_listener):
        if "refund" in self.contract:
            raise Exception("Refund already processed for this order")
        self.contract["refund"] = refund_json["refund"]
        order_id = refund_json["refund"]["order_id"]

        if "txid" not in refund_json["refund"]:
            outpoints = json.loads(self.db.purchases.get_outpoint(order_id))
            refund_address = self.contract["buyer_order"]["order"]["refund_address"]
            redeem_script = self.contract["buyer_order"]["order"]["payment"]["redeem_script"]
            in_value = 0
            for outpoint in outpoints:
                in_value += outpoint["value"]
            out_value = in_value - long(self.contract["buyer_order"]["order"]["payment"]["refund_tx_fee"])
            tx = BitcoinTransaction.make_unsigned(outpoints, refund_address,
                                                  testnet=self.testnet,
                                                  out_value=out_value)
            chaincode = self.contract["buyer_order"]["order"]["payment"]["chaincode"]
            masterkey_b = bitcointools.bip32_extract_key(KeyChain(self.db).bitcoin_master_privkey)
            buyer_priv = derive_childkey(masterkey_b, chaincode, bitcointools.MAINNET_PRIVATE)
            buyer_sigs = tx.create_signature(buyer_priv, redeem_script)
            vendor_sigs = refund_json["refund"]["signature(s)"]

            signatures = []
            for i in range(len(outpoints)):
                for vendor_sig in vendor_sigs:
                    if vendor_sig["index"] == i:
                        v_signature = vendor_sig["signature"]
                for buyer_sig in buyer_sigs:
                    if buyer_sig["index"] == i:
                        b_signature = buyer_sig["signature"]
                signature_obj = {"index": i, "signatures": [b_signature, v_signature]}
                signatures.append(signature_obj)

            tx.multisign(signatures, redeem_script)
            tx.broadcast(blockchain)
            self.db.transactions.add_transaction(tx.to_raw_tx())
            self.log.info("broadcasting refund tx %s to network" % tx.get_hash())

        self.db.purchases.update_status(order_id, 7)
        file_path = os.path.join(DATA_FOLDER, "purchases", "trade receipts", order_id + ".json")
        with open(file_path, 'w') as outfile:
            outfile.write(json.dumps(self.contract, indent=4))
        file_path = os.path.join(DATA_FOLDER, "purchases", "in progress", order_id + ".json")
        if os.path.exists(file_path):
            os.remove(file_path)

        title = self.contract["vendor_offer"]["listing"]["item"]["title"]
        if "image_hashes" in self.contract["vendor_offer"]["listing"]["item"]:
            image_hash = unhexlify(self.contract["vendor_offer"]["listing"]["item"]["image_hashes"][0])
        else:
            image_hash = ""
        buyer_guid = self.contract["buyer_order"]["order"]["id"]["guid"]
        if "blockchain_id" in self.contract["buyer_order"]["order"]["id"]:
            handle = self.contract["buyer_order"]["order"]["id"]["blockchain_id"]
        else:
            handle = ""
        notification_listener.notify(buyer_guid, handle, "refund", order_id, title, image_hash)

    def verify(self, sender_key):
        """
        Validate that an order sent over by a buyer is filled out correctly.
        """
        SelectParams("testnet" if self.testnet else "mainnet")
        try:
            contract_dict = json.loads(json.dumps(self.contract, indent=4), object_pairs_hook=OrderedDict)
            del contract_dict["buyer_order"]
            contract_hash = digest(json.dumps(contract_dict, indent=4))

            ref_hash = unhexlify(self.contract["buyer_order"]["order"]["ref_hash"])
            contract_id = self.contract["vendor_offer"]["listing"]["contract_id"]

            # verify that the reference hash matches the contract and that the contract actually exists
            if contract_hash != ref_hash or not self.db.filemap.get_file(contract_id):
                raise Exception("Order for contract that doesn't exist")

            # verify the vendor's own signature
            verify_key = self.keychain.signing_key.verify_key
            verify_key.verify(json.dumps(self.contract["vendor_offer"]["listing"], indent=4),
                              base64.b64decode(self.contract["vendor_offer"]["signatures"]["guid"]))

            # verify timestamp is within a reasonable time from now
            timestamp = self.contract["buyer_order"]["order"]["date"]
            dt = datetime.strptime(timestamp[:len(timestamp)-4], "%Y-%m-%d %H:%M:%S.%f")
            if abs((datetime.utcnow() - dt).total_seconds()) > 600:
                raise Exception("Timestamp on order not within 10 minutes of now")

            # verify the signatures on the order
            verify_obj = json.dumps(self.contract["buyer_order"]["order"], indent=4)

            verify_key = nacl.signing.VerifyKey(sender_key)
            verify_key.verify(verify_obj, base64.b64decode(self.contract["buyer_order"]["signatures"]["guid"]))

            bitcoin_key = self.contract["buyer_order"]["order"]["id"]["pubkeys"]["bitcoin"]
            bitcoin_sig = self.contract["buyer_order"]["signatures"]["bitcoin"]
            valid = bitcointools.ecdsa_raw_verify(verify_obj, bitcointools.decode_sig(bitcoin_sig), bitcoin_key)
            if not valid:
                raise Exception("Invalid Bitcoin signature")

            # verify buyer included the correct bitcoin amount for payment
            quantity = int(self.contract["buyer_order"]["order"]["quantity"])
            price_json = self.contract["vendor_offer"]["listing"]["item"]["price_per_unit"]
            if "bitcoin" in price_json:
                asking_price = float(price_json["bitcoin"]) * quantity
            else:
                currency_code = price_json["fiat"]["currency_code"]
                fiat_price = price_json["fiat"]["price"]

                conversion_rate = BtcPrice.instance().get(currency_code.upper())
                asking_price = float("{0:.8f}".format(float(fiat_price) / float(conversion_rate))) * quantity

            if "shipping" in self.contract["vendor_offer"]["listing"]:
                if not self.contract["vendor_offer"]["listing"]["shipping"]["free"]:
                    shipping_origin = self.contract["vendor_offer"]["listing"]["shipping"][
                        "shipping_origin"].upper()
                    if shipping_origin == self.contract["buyer_order"]["order"]["shipping"]["country"].upper():
                        if "bitcoin" in self.contract["vendor_offer"]["listing"]["shipping"]["flat_fee"]:
                            shipping_amount = float(self.contract["vendor_offer"]["listing"]["shipping"][
                                "flat_fee"]["bitcoin"]["domestic"]) * quantity
                        else:
                            price = self.contract["vendor_offer"]["listing"]["shipping"]["flat_fee"]["fiat"][
                                "price"]["domestic"]
                            currency = self.contract["vendor_offer"]["listing"]["shipping"]["flat_fee"][
                                "fiat"]["currency_code"]

                            conversion_rate = BtcPrice.instance().get(currency.upper(), False)
                            shipping_amount = float("{0:.8f}".format(float(price) /
                                                                     float(conversion_rate))) * quantity
                    else:
                        if "bitcoin" in self.contract["vendor_offer"]["listing"]["shipping"]["flat_fee"]:
                            shipping_amount = float(self.contract["vendor_offer"]["listing"]["shipping"][
                                "flat_fee"]["bitcoin"]["international"]) * quantity
                        else:
                            price = self.contract["vendor_offer"]["listing"]["shipping"]["flat_fee"]["fiat"][
                                "price"]["international"]
                            currency = self.contract["vendor_offer"]["listing"]["shipping"]["flat_fee"][
                                "fiat"]["currency_code"]

                            conversion_rate = BtcPrice.instance().get(currency.upper(), False)
                            shipping_amount = float("{0:.8f}".format(float(price) /
                                                                     float(conversion_rate))) * quantity
                    asking_price += shipping_amount

            print round(float(asking_price), 8), float(self.contract["buyer_order"]["order"]["payment"]["amount"])
            if round(float(asking_price), 8) > float(self.contract["buyer_order"]["order"]["payment"]["amount"]):
                raise Exception("Insuffient Payment")

            if "moderator" in self.contract["buyer_order"]["order"]:
                # verify a valid moderator was selected
                valid_mod = False
                for mod in self.contract["vendor_offer"]["listing"]["moderators"]:
                    if mod["guid"] == self.contract["buyer_order"]["order"]["moderator"]:
                        valid_mod = True
                if not valid_mod:
                    raise Exception("Invalid moderator")
                # verify redeem script
                chaincode = self.contract["buyer_order"]["order"]["payment"]["chaincode"]
                for mod in self.contract["vendor_offer"]["listing"]["moderators"]:
                    if mod["guid"] == self.contract["buyer_order"]["order"]["moderator"]:
                        masterkey_m = mod["pubkeys"]["bitcoin"]["key"]

                masterkey_b = self.contract["buyer_order"]["order"]["id"]["pubkeys"]["bitcoin"]
                masterkey_v = bitcointools.bip32_extract_key(self.keychain.bitcoin_master_pubkey)
                buyer_key = unhexlify(derive_childkey(masterkey_b, chaincode))
                vendor_key = unhexlify(derive_childkey(masterkey_v, chaincode))
                moderator_key = unhexlify(derive_childkey(masterkey_m, chaincode))

                redeem_script = CScript([OP_2, buyer_key, vendor_key, moderator_key, OP_3, OP_CHECKMULTISIG])
                if redeem_script.encode("hex") != self.contract["buyer_order"]["order"]["payment"]["redeem_script"]:
                    raise Exception("Invalid redeem script")

                # verify the multisig payment address
                payment_address = str(P2SHBitcoinAddress.from_redeemScript(redeem_script))
                if payment_address != self.contract["buyer_order"]["order"]["payment"]["address"]:
                    raise Exception("Incorrect payment address")

            else:
                # verify the direct payment address
                chaincode = self.contract["buyer_order"]["order"]["payment"]["chaincode"]
                masterkey_v = bitcointools.bip32_extract_key(self.keychain.bitcoin_master_pubkey)
                vendor_key = unhexlify(derive_childkey(masterkey_v, chaincode))

                # verify the payment address
                payment_address = str(P2PKHBitcoinAddress.from_pubkey(vendor_key))
                if payment_address != self.contract["buyer_order"]["order"]["payment"]["address"]:
                    raise Exception("Incorrect payment address")

            # verify all the shipping fields exist
            if self.contract["vendor_offer"]["listing"]["metadata"]["category"] == "physical good":
                shipping = self.contract["buyer_order"]["order"]["shipping"]
                keys = ["ship_to", "address", "postal_code", "city", "state", "country"]
                for value in map(shipping.get, keys):
                    if value is None:
                        raise Exception("Missing shipping field")

            # verify buyer ID
            pubkeys = self.contract["buyer_order"]["order"]["id"]["pubkeys"]
            keys = ["guid", "bitcoin"]
            for value in map(pubkeys.get, keys):
                if value is None:
                    raise Exception("Missing pubkey field")

            return True

        except Exception:
            return False

    def validate_for_moderation(self, proof_sig):
        validation_failures = []

        tmp_contract = deepcopy(self.contract)
        if "buyer_order" in tmp_contract:
            del tmp_contract["buyer_order"]
        if "vendor_order_confirmation" in tmp_contract:
            del tmp_contract["vendor_order_confirmation"]
        if "buyer_receipt" in tmp_contract:
            del tmp_contract["buyer_receipt"]
        del tmp_contract["dispute"]

        contract_hash = digest(json.dumps(tmp_contract, indent=4))
        ref_hash = unhexlify(self.contract["buyer_order"]["order"]["ref_hash"])

        listing = json.dumps(self.contract["vendor_offer"]["listing"], indent=4)

        # verify that the reference hash matches the contract
        if contract_hash != ref_hash:
            validation_failures.append("Reference hash in buyer_order doesn't match the listing hash;")

        # validated the signatures on vendor_offer
        vendor_guid_signature = self.contract["vendor_offer"]["signatures"]["guid"]
        vendor_bitcoin_signature = self.contract["vendor_offer"]["signatures"]["bitcoin"]
        vendor_guid_pubkey = unhexlify(self.contract["vendor_offer"]["listing"]["id"]["pubkeys"]["guid"])
        vendor_bitcoin_pubkey = self.contract["vendor_offer"]["listing"]["id"]["pubkeys"]["bitcoin"]
        verify_key = nacl.signing.VerifyKey(vendor_guid_pubkey)
        try:
            verify_key.verify(listing, base64.b64decode(vendor_guid_signature))
        except Exception:
            validation_failures.append("Guid signature in vendor_offer not valid;")

        valid = bitcointools.ecdsa_raw_verify(listing,
                                              bitcointools.decode_sig(vendor_bitcoin_signature),
                                              vendor_bitcoin_pubkey)
        if not valid:
            validation_failures.append("Bitcoin signature in vendor_offer is not valid;")

        # verify the signatures on the order
        order = json.dumps(self.contract["buyer_order"]["order"], indent=4)
        buyer_guid_signature = self.contract["buyer_order"]["signatures"]["guid"]
        buyer_bitcoin_signature = self.contract["buyer_order"]["signatures"]["bitcoin"]
        buyer_bitcoin_pubkey = self.contract["buyer_order"]["order"]["id"]["pubkeys"]["bitcoin"]
        buyer_guid_pubkey = unhexlify(self.contract["buyer_order"]["order"]["id"]["pubkeys"]["guid"])

        verify_key = nacl.signing.VerifyKey(buyer_guid_pubkey)
        try:
            verify_key.verify(order, base64.b64decode(buyer_guid_signature))
        except Exception:
            validation_failures.append("Guid signature in buyer_order not valid;")

        valid = bitcointools.ecdsa_raw_verify(order, bitcointools.decode_sig(buyer_bitcoin_signature),
                                              buyer_bitcoin_pubkey)
        if not valid:
            validation_failures.append("Bitcoin signature in buyer_order not valid;")

        # If the buyer filed this claim, check the vendor's signature to show he accepted the order.
        if proof_sig is not None:
            address = self.contract["buyer_order"]["order"]["payment"]["address"]
            chaincode = self.contract["buyer_order"]["order"]["payment"]["chaincode"]
            masterkey_b = self.contract["buyer_order"]["order"]["id"]["pubkeys"]["bitcoin"]
            buyer_key = derive_childkey(masterkey_b, chaincode)
            amount = self.contract["buyer_order"]["order"]["payment"]["amount"]
            listing_hash = self.contract["vendor_offer"]["listing"]["contract_id"]
            verify_key = nacl.signing.VerifyKey(vendor_guid_pubkey)
            try:
                verify_key.verify(str(address) + str(amount) + str(listing_hash) + str(buyer_key),
                                  base64.b64decode(proof_sig))
            except Exception:
                validation_failures.append("Vendor's order-acceptance signature not valid;")

        # verify redeem script
        chaincode = self.contract["buyer_order"]["order"]["payment"]["chaincode"]
        for mod in self.contract["vendor_offer"]["listing"]["moderators"]:
            if mod["guid"] == self.contract["buyer_order"]["order"]["moderator"]:
                masterkey_m = mod["pubkeys"]["bitcoin"]["key"]

        if masterkey_m != bitcointools.bip32_extract_key(self.keychain.bitcoin_master_pubkey):
            validation_failures.append("Moderator Bitcoin key doesn't match key in vendor_order;")

        masterkey_b = self.contract["buyer_order"]["order"]["id"]["pubkeys"]["bitcoin"]
        masterkey_v = self.contract["vendor_offer"]["listing"]["id"]["pubkeys"]["bitcoin"]
        buyer_key = derive_childkey(masterkey_b, chaincode)
        vendor_key = derive_childkey(masterkey_v, chaincode)
        moderator_key = derive_childkey(masterkey_m, chaincode)

        redeem_script = bitcointools.mk_multisig_script([buyer_key, vendor_key, moderator_key], 2)
        if redeem_script != self.contract["buyer_order"]["order"]["payment"]["redeem_script"]:
            validation_failures.append("Bitcoin redeem script not valid for the keys in this contract;")

        # verify address from redeem script
        if self.testnet:
            payment_address = bitcointools.p2sh_scriptaddr(redeem_script, 196)
        else:
            payment_address = bitcointools.p2sh_scriptaddr(redeem_script)
        if self.contract["buyer_order"]["order"]["payment"]["address"] != payment_address:
            validation_failures.append("Bitcoin address invalid. Cannot be derived from reddem script;")

        # validate vendor_order_confirmation
        if "vendor_order_confirmation" in self.contract:
            contract_dict = json.loads(json.dumps(self.contract, indent=4), object_pairs_hook=OrderedDict)
            del contract_dict["vendor_order_confirmation"]
            if "buyer_receipt" in contract_dict:
                del contract_dict["buyer_receipt"]
            contract_hash = digest(json.dumps(contract_dict, indent=4)).encode("hex")
            ref_hash = self.contract["vendor_order_confirmation"]["invoice"]["ref_hash"]
            if ref_hash != contract_hash:
                validation_failures.append("Reference hash in vendor_order_confirmation does not match order ID;")
            vendor_signature = self.contract["vendor_order_confirmation"]["signature"]
            confirmation = json.dumps(self.contract["vendor_order_confirmation"]["invoice"], indent=4)
            verify_key = nacl.signing.VerifyKey(vendor_guid_pubkey)
            try:
                verify_key.verify(confirmation, base64.b64decode(vendor_signature))
            except Exception:
                validation_failures.append("Vendor's signature in vendor_order_confirmation not valid;")

        # check the moderator fee is correct
        own_guid = self.keychain.guid.encode("hex")
        for moderator in self.contract["vendor_offer"]["listing"]["moderators"]:
            if moderator["guid"] == own_guid:
                fee = float(moderator["fee"][:len(moderator["fee"]) -1])
        if Profile(self.db).get().moderation_fee < fee:
            validation_failures.append("Moderator fee in contract less than current moderation fee;")

        return validation_failures

    def __repr__(self):
        return json.dumps(self.contract, indent=4)


def check_unfunded_for_payment(db, libbitcoin_client, notification_listener, testnet=False):
    """
    Run through the unfunded contracts in our database and query the
    libbitcoin server to see if they received a payment.
    """
    current_time = time.time()
    purchases = db.purchases.get_unfunded()
    for purchase in purchases:
        if current_time - purchase[1] <= 86400:
            check_order_for_payment(purchase[0], db, libbitcoin_client, notification_listener, testnet)
    sales = db.sales.get_unfunded()
    for sale in sales:
        if current_time - sale[1] <= 86400:
            check_order_for_payment(sale[0], db, libbitcoin_client, notification_listener, testnet)


def check_order_for_payment(order_id, db, libbitcoin_client, notification_listener, testnet=False):
    try:
        if os.path.exists(os.path.join(DATA_FOLDER, "purchases", "unfunded", order_id + ".json")):
            file_path = os.path.join(DATA_FOLDER, "purchases", "unfunded", order_id + ".json")
            is_purchase = True
        elif os.path.exists(os.path.join(DATA_FOLDER, "store", "contracts", "unfunded", order_id + ".json")):
            file_path = os.path.join(DATA_FOLDER, "store", "contracts", "unfunded", order_id + ".json")
            is_purchase = False
        with open(file_path, 'r') as filename:
            order = json.load(filename, object_pairs_hook=OrderedDict)
        c = Contract(db, contract=order, testnet=testnet)
        c.blockchain = libbitcoin_client
        c.notification_listener = notification_listener
        c.is_purchase = is_purchase
        addr = c.contract["buyer_order"]["order"]["payment"]["address"]
        SelectParams("testnet" if testnet else "mainnet")
        script_pubkey = CBitcoinAddress(addr).to_scriptPubKey().encode("hex")

        def history_fetched(ec, history):
            if not ec:
                # pylint: disable=W0612
                # pylint: disable=W0640
                amount_funded = 0
                outpoints = []
                for objid, txhash, index, height, value in history:
                    amount_funded += value
                    o = {
                        "txid": txhash.encode("hex"),
                        "vout": index,
                        "value": value,
                        "scriptPubKey": script_pubkey
                    }
                    outpoints.append(o)

                # get the amount (in satoshi) the user is expected to pay
                amount_to_pay = int(float(c.contract["buyer_order"]["order"]["payment"]["amount"]) * 100000000)
                if amount_funded >= amount_to_pay:
                    c.outpoints = outpoints
                    c.payment_received()

        libbitcoin_client.fetch_history2(addr, history_fetched)
    except Exception:
        pass<|MERGE_RESOLUTION|>--- conflicted
+++ resolved
@@ -651,7 +651,6 @@
             self.contract["buyer_receipt"]["receipt"]["rating"]["signature"] = \
                 bitcointools.encode_sig(*bitcointools.ecdsa_raw_sign(json.dumps(
                     self.contract["buyer_receipt"]["receipt"]["rating"]["tx_summary"], indent=4), buyer_priv))
-<<<<<<< HEAD
             if not anonymous:
                 self.contract["buyer_receipt"]["receipt"]["rating"]["guid_signature"] = \
                     base64.b64encode(self.keychain.signing_key.sign(json.dumps(
@@ -659,26 +658,16 @@
 
         if status < 3:
             self.db.purchases.update_status(order_id, 3)
-            file_path = DATA_FOLDER + "purchases/trade receipts/" + order_id + ".json"
+            file_path = os.path.join(DATA_FOLDER, "purchases", "trade receipts", order_id + ".json")
             with open(file_path, 'w') as outfile:
                 outfile.write(json.dumps(self.contract, indent=4))
-            file_path = DATA_FOLDER + "purchases/in progress/" + order_id + ".json"
+            file_path = os.path.join(DATA_FOLDER, "purchases", "in progress", order_id + ".json")
             if os.path.exists(file_path):
                 os.remove(file_path)
         else:
-            file_path = DATA_FOLDER + "purchases/trade receipts/" + order_id + ".json"
+            file_path = os.path.join(DATA_FOLDER, "purchases", "trade receipts", order_id + ".json")
             with open(file_path, 'wb') as outfile:
                 outfile.write(json.dumps(self.contract, indent=4))
-=======
-
-        self.db.purchases.update_status(order_id, 3)
-        file_path = os.path.join(DATA_FOLDER, "purchases", "trade receipts", order_id + ".json")
-        with open(file_path, 'w') as outfile:
-            outfile.write(json.dumps(self.contract, indent=4))
-        file_path = os.path.join(DATA_FOLDER, "purchases", "in progress", order_id + ".json")
-        if os.path.exists(file_path):
-            os.remove(file_path)
->>>>>>> dbb6784f
 
     def accept_receipt(self, notification_listener, blockchain, receipt_json=None):
         """
@@ -763,14 +752,9 @@
                                        ["rating"]["tx_summary"]["listing"],
                                        json.dumps(self.contract["buyer_receipt"]["receipt"]["rating"], indent=4))
 
-<<<<<<< HEAD
         if status == 2:
             self.db.sales.update_status(order_id, 3)
-        file_path = DATA_FOLDER + "store/contracts/trade receipts/" + order_id + ".json"
-=======
-        self.db.sales.update_status(order_id, 3)
         file_path = os.path.join(DATA_FOLDER, "store", "contracts", "trade receipts", order_id + ".json")
->>>>>>> dbb6784f
         with open(file_path, 'w') as outfile:
             outfile.write(json.dumps(self.contract, indent=4))
         file_path = os.path.join(DATA_FOLDER, "store", "contracts", "in progress", order_id + ".json")
