--- conflicted
+++ resolved
@@ -37,7 +37,6 @@
 
     def add_social_account(self, account_type, username, proof=None):
         s = self.profile.SocialAccount()
-<<<<<<< HEAD
         try:
             self._remove_social_if_found(account_type)
             s.type = s.SocialType.Value(account_type.upper())
@@ -47,25 +46,14 @@
             self.profile.social.extend([s])
         except ValueError:
             return
-        self.db.set_proto(self.profile.SerializeToString())
-=======
-        for social_account in self.profile.social:
-            if social_account.type == s.SocialType.Value(account_type.upper()):
-                self.profile.social.remove(social_account)
-        s.type = s.SocialType.Value(account_type.upper())
-        s.username = username
-        if proof:
-            s.proof_url = proof
-        self.profile.social.extend([s])
         self.db.profile.set_proto(self.profile.SerializeToString())
->>>>>>> 80622e55
 
     def remove_social_account(self, account_type):
         try:
             self._remove_social_if_found(account_type)
         except ValueError:
             return
-        self.db.set_proto(self.profile.SerializeToString())
+        self.db.profile.set_proto(self.profile.SerializeToString())
 
     def _remove_social_if_found(self, account_type):
         s = self.profile.SocialAccount()
@@ -73,10 +61,7 @@
         for social_account in self.profile.social:
             if social_account.type == st:
                 self.profile.social.remove(social_account)
-<<<<<<< HEAD
-=======
         self.db.profile.set_proto(self.profile.SerializeToString())
->>>>>>> 80622e55
 
     def add_pgp_key(self, public_key, signature, guid):
         """
