__author__ = 'chris'

import base64
import bitcointools
import gnupg
import httplib
import json
import nacl.signing
import nacl.hash
import nacl.encoding
import nacl.utils
import obelisk
import os.path
import pickle
import time
from binascii import unhexlify
from collections import OrderedDict
from config import DATA_FOLDER, TRANSACTION_FEE
from dht.node import Node
from dht.utils import digest
from keys.bip32utils import derive_childkey
from keys.keychain import KeyChain
from log import Logger
from market.contracts import Contract
from market.moderation import process_dispute, close_dispute
from market.profile import Profile
from market.protocol import MarketProtocol
from market.transactions import BitcoinTransaction
from nacl.public import PrivateKey, PublicKey, Box
from protos import objects
from seed import peers
from twisted.internet import defer, reactor, task


class Server(object):
    def __init__(self, kserver, signing_key, database):
        """
        A high level class for sending direct, market messages to other nodes.
        A node will need one of these to participate in buying and selling.
        Should be initialized after the Kademlia server.
        """
        self.kserver = kserver
        self.signing_key = signing_key
        self.router = kserver.protocol.router
        self.db = database
        self.log = Logger(system=self)
        self.protocol = MarketProtocol(kserver.node, self.router, signing_key, database)
        task.LoopingCall(self.update_listings).start(3600, now=True)

    def querySeed(self, list_seed_pubkey):
        """
        Query an HTTP seed for known vendors and save the vendors to the db.

        Args:
            Receives a list of one or more tuples Example [(seed, pubkey)]
            seed: A `string` consisting of "ip:port" or "hostname:port"
            pubkey: The hex encoded public key to verify the signature on the response
        """

        for sp in list_seed_pubkey:
            seed, pubkey = sp
            try:
                self.log.debug("querying %s for vendors" % seed)
                c = httplib.HTTPConnection(seed)
                c.request("GET", "/?type=vendors")
                response = c.getresponse()
                self.log.debug("Http response from %s: %s, %s" % (seed, response.status, response.reason))
                data = response.read()
                reread_data = data.decode("zlib")
                proto = peers.PeerSeeds()
                proto.ParseFromString(reread_data)
                verify_key = nacl.signing.VerifyKey(pubkey, encoder=nacl.encoding.HexEncoder)
                verify_key.verify("".join(proto.serializedNode), proto.signature)
                for peer in proto.serializedNode:
                    try:
                        n = objects.Node()
                        n.ParseFromString(peer)
                        self.db.vendors.save_vendor(n.guid.encode("hex"), peer)
                    except Exception:
                        pass
            except Exception, e:
                self.log.error("failed to query seed: %s" % str(e))

    def get_contract(self, node_to_ask, contract_id):
        """
        Will query the given node to fetch a contract given its hash.
        If the returned contract doesn't have the same hash, it will return None.

        After acquiring the contract it will download all the associated images if it
        does not already have them in cache.

        Args:
            node_to_ask: a `dht.node.Node` object containing an ip and port
            contract_id: a 20 byte hash in raw byte format
        """

        def get_result(result):
            try:
                if result[0]:
                    contract = json.loads(result[1][0], object_pairs_hook=OrderedDict)
                    id_in_contract = contract["vendor_offer"]["listing"]["contract_id"]

                    if id_in_contract != contract_id.encode("hex"):
                        raise Exception("Contract ID doesn't match")

                    # TODO: verify the guid in the contract matches this node's guid
                    signature = contract["vendor_offer"]["signatures"]["guid"]
                    verify_obj = json.dumps(contract["vendor_offer"]["listing"], indent=4)

                    verify_key = nacl.signing.VerifyKey(node_to_ask.pubkey)
                    verify_key.verify(verify_obj, base64.b64decode(signature))

                    bitcoin_key = contract["vendor_offer"]["listing"]["id"]["pubkeys"]["bitcoin"]
                    bitcoin_sig = contract["vendor_offer"]["signatures"]["bitcoin"]
                    valid = bitcointools.ecdsa_raw_verify(verify_obj, bitcointools.decode_sig(bitcoin_sig),
                                                          bitcoin_key)
                    if not valid:
                        raise Exception("Invalid Bitcoin signature")

                    if "moderators" in contract["vendor_offer"]["listing"]:
                        for moderator in contract["vendor_offer"]["listing"]["moderators"]:
                            guid = moderator["guid"]
                            guid_key = moderator["pubkeys"]["guid"]
                            bitcoin_key = moderator["pubkeys"]["bitcoin"]["key"]
                            bitcoin_sig = base64.b64decode(moderator["pubkeys"]["bitcoin"]["signature"])
                            h = nacl.hash.sha512(unhexlify(guid_key))
                            pow_hash = h[40:]
                            if int(pow_hash[:6], 16) >= 50 or guid != h[:40]:
                                raise Exception('Invalid GUID')
                            verify_key = nacl.signing.VerifyKey(guid_key, encoder=nacl.encoding.HexEncoder)
                            verify_key.verify(unhexlify(bitcoin_key), bitcoin_sig)
                            #TODO: should probably also validate the handle here.
                    self.cache(result[1][0], id_in_contract)
                    if "image_hashes" in contract["vendor_offer"]["listing"]["item"]:
                        for image_hash in contract["vendor_offer"]["listing"]["item"]["image_hashes"]:
                            self.get_image(node_to_ask, unhexlify(image_hash))
                    return contract
                else:
                    self.log.warning("Fetched an invalid contract from %s" % node_to_ask.id.encode("hex"))
                    return None
            except Exception:
                return None

        if node_to_ask.ip is None:
            return defer.succeed(None)
        self.log.info("fetching contract %s from %s" % (contract_id.encode("hex"), node_to_ask))
        d = self.protocol.callGetContract(node_to_ask, contract_id)
        return d.addCallback(get_result)

    def get_image(self, node_to_ask, image_hash):
        """
        Will query the given node to fetch an image given its hash.
        If the returned image doesn't have the same hash, it will return None.

        Args:
            node_to_ask: a `dht.node.Node` object containing an ip and port
            image_hash: a 20 byte hash in raw byte format
        """

        def get_result(result):
            try:
                if result[0] and digest(result[1][0]) == image_hash:
                    self.cache(result[1][0], digest(result[1][0]).encode("hex"))
                    return result[1][0]
                else:
                    return None
            except Exception:
                return None

        if node_to_ask.ip is None or len(image_hash) != 20:
            return defer.succeed(None)
        self.log.info("fetching image %s from %s" % (image_hash.encode("hex"), node_to_ask))
        d = self.protocol.callGetImage(node_to_ask, image_hash)
        return d.addCallback(get_result)

    def get_profile(self, node_to_ask):
        """
        Downloads the profile from the given node. If the images do not already
        exist in cache, it will download and cache them before returning the profile.
        """

        def get_result(result):
            try:
                verify_key = nacl.signing.VerifyKey(node_to_ask.pubkey)
                verify_key.verify(result[1][0], result[1][1])
                p = objects.Profile()
                p.ParseFromString(result[1][0])
                if p.pgp_key.public_key:
                    gpg = gnupg.GPG()
                    gpg.import_keys(p.pgp_key.publicKey)
                    if not gpg.verify(p.pgp_key.signature) or \
                                    node_to_ask.id.encode('hex') not in p.pgp_key.signature:
                        p.ClearField("pgp_key")
                if not os.path.isfile(os.path.join(DATA_FOLDER, 'cache', p.avatar_hash.encode("hex"))):
                    self.get_image(node_to_ask, p.avatar_hash)
                if not os.path.isfile(os.path.join(DATA_FOLDER, 'cache', p.header_hash.encode("hex"))):
                    self.get_image(node_to_ask, p.header_hash)
                self.cache(result[1][0], node_to_ask.id.encode("hex"))
                return p
            except Exception:
                return None

        if node_to_ask.ip is None:
            return defer.succeed(None)
        self.log.info("fetching profile from %s" % node_to_ask)
        d = self.protocol.callGetProfile(node_to_ask)
        return d.addCallback(get_result)

    def get_user_metadata(self, node_to_ask):
        """
        Downloads just a small portion of the profile (containing the name, handle,
        and avatar hash). We need this for some parts of the UI where we list stores.
        Since we need fast loading we shouldn't download the full profile here.
        It will download the avatar if it isn't already in cache.
        """

        def get_result(result):
            try:
                verify_key = nacl.signing.VerifyKey(node_to_ask.pubkey)
                verify_key.verify(result[1][0], result[1][1])
                m = objects.Metadata()
                m.ParseFromString(result[1][0])
                if not os.path.isfile(os.path.join(DATA_FOLDER, 'cache', m.avatar_hash.encode("hex"))):
                    self.get_image(node_to_ask, m.avatar_hash)
                return m
            except Exception:
                return None

        if node_to_ask.ip is None:
            return defer.succeed(None)
        self.log.info("fetching user metadata from %s" % node_to_ask)
        d = self.protocol.callGetUserMetadata(node_to_ask)
        return d.addCallback(get_result)

    def get_listings(self, node_to_ask):
        """
        Queries a store for it's list of contracts. A `objects.Listings` protobuf
        is returned containing some metadata for each contract. The individual contracts
        should be fetched with a get_contract call.
        """

        def get_result(result):
            try:
                verify_key = nacl.signing.VerifyKey(node_to_ask.pubkey)
                verify_key.verify(result[1][0], result[1][1])
                l = objects.Listings()
                l.ParseFromString(result[1][0])
                return l
            except Exception:
                return None

        if node_to_ask.ip is None:
            return defer.succeed(None)
        self.log.info("fetching store listings from %s" % node_to_ask)
        d = self.protocol.callGetListings(node_to_ask)
        return d.addCallback(get_result)

    def get_contract_metadata(self, node_to_ask, contract_hash):
        """
        Downloads just the metadata for the contract. Useful for displaying
        search results in a list view without downloading the entire contract.
        It will download the thumbnail image if it isn't already in cache.
        """

        def get_result(result):
            try:
                verify_key = nacl.signing.VerifyKey(node_to_ask.pubkey)
                verify_key.verify(result[1][0], result[1][1])
                l = objects.Listings().ListingMetadata()
                l.ParseFromString(result[1][0])
                if l.thumbnail_hash != "":
                    if not os.path.isfile(os.path.join(DATA_FOLDER, 'cache', l.thumbnail_hash.encode("hex"))):
                        self.get_image(node_to_ask, l.thumbnail_hash)
                return l
            except Exception:
                return None

        if node_to_ask.ip is None:
            return defer.succeed(None)
        self.log.info("fetching metadata for contract %s from %s" % (contract_hash.encode("hex"), node_to_ask))
        d = self.protocol.callGetContractMetadata(node_to_ask, contract_hash)
        return d.addCallback(get_result)

    def make_moderator(self):
        """
        Set self as a moderator in the DHT.
        """

        u = objects.Profile()
        k = u.PublicKey()
        k.public_key = unhexlify(bitcointools.bip32_extract_key(KeyChain(self.db).bitcoin_master_pubkey))
        k.signature = self.signing_key.sign(k.public_key)[:64]
        u.bitcoin_key.MergeFrom(k)
        u.moderator = True
        Profile(self.db).update(u)
        proto = self.kserver.node.getProto().SerializeToString()
        self.kserver.set(digest("moderators"), digest(proto), proto)
        self.log.info("setting self as moderator on the network")

    def unmake_moderator(self):
        """
        Deletes our moderator entry from the network.
        """

        key = digest(self.kserver.node.getProto().SerializeToString())
        signature = self.signing_key.sign(key)[:64]
        self.kserver.delete("moderators", key, signature)
        Profile(self.db).remove_field("moderator")
        self.log.info("removing self as moderator from the network")

    def follow(self, node_to_follow):
        """
        Sends a follow message to another node in the network. The node must be online
        to receive the message. The message contains a signed, serialized `Follower`
        protobuf object which the recipient will store and can send to other nodes,
        proving you are following them. The response is a signed `Metadata` protobuf
        that will store in the db.
        """

        def save_to_db(result):
            if result[0] and result[1][0] == "True":
                try:
                    u = objects.Following.User()
                    u.guid = node_to_follow.id
                    u.pubkey = node_to_follow.pubkey
                    m = objects.Metadata()
                    m.ParseFromString(result[1][1])
                    u.metadata.MergeFrom(m)
                    u.signature = result[1][2]
                    verify_key = nacl.signing.VerifyKey(node_to_follow.pubkey)
                    verify_key.verify(result[1][1], result[1][2])
                    self.db.follow.follow(u)
                    return True
                except Exception:
                    return False
            else:
                return False

        proto = Profile(self.db).get(False)
        m = objects.Metadata()
        m.name = proto.name
        m.handle = proto.handle
        m.avatar_hash = proto.avatar_hash
        m.short_description = proto.short_description
        m.nsfw = proto.nsfw
        f = objects.Followers.Follower()
        f.guid = self.kserver.node.id
        f.following = node_to_follow.id
        f.pubkey = self.kserver.node.pubkey
        f.metadata.MergeFrom(m)
        signature = self.signing_key.sign(f.SerializeToString())[:64]
        d = self.protocol.callFollow(node_to_follow, f.SerializeToString(), signature)
        self.log.info("sending follow request to %s" % node_to_follow)
        return d.addCallback(save_to_db)

    def unfollow(self, node_to_unfollow):
        """
        Sends an unfollow message to a node and removes them from our db.
        """

        def save_to_db(result):
            try:
                if result[0] and result[1][0] == "True":
                    self.db.follow.unfollow(node_to_unfollow.id)
                    return True
                else:
                    return False
            except Exception:
                return False

        signature = self.signing_key.sign("unfollow:" + node_to_unfollow.id)[:64]
        d = self.protocol.callUnfollow(node_to_unfollow, signature)
        self.log.info("sending unfollow request to %s" % node_to_unfollow)
        return d.addCallback(save_to_db)

    def get_followers(self, node_to_ask):
        """
        Query the given node for a list if its followers. The response will be a
        `Followers` protobuf object. We will verify the signature for each follower
        to make sure that node really did follower this user.
        """

        def get_response(response):
            # Verify the signature on the response
            f = objects.Followers()
            try:
                verify_key = nacl.signing.VerifyKey(node_to_ask.pubkey)
                verify_key.verify(response[1][0], response[1][1])
                f.ParseFromString(response[1][0])
            except Exception:
                return None
            # Verify the signature and guid of each follower.
            for follower in f.followers:
                try:
                    v_key = nacl.signing.VerifyKey(follower.pubkey)
                    signature = follower.signature
                    follower.ClearField("signature")
                    v_key.verify(follower.SerializeToString(), signature)
                    h = nacl.hash.sha512(follower.pubkey)
                    pow_hash = h[40:]
                    if int(pow_hash[:6], 16) >= 50 or follower.guid.encode("hex") != h[:40]:
                        raise Exception('Invalid GUID')
                    if follower.following != node_to_ask.id:
                        raise Exception('Invalid follower')
                except Exception:
                    f.followers.remove(follower)
            return f

        d = self.protocol.callGetFollowers(node_to_ask)
        self.log.info("fetching followers from %s" % node_to_ask)
        return d.addCallback(get_response)

    def get_following(self, node_to_ask):
        """
        Query the given node for a list of users it's following. The return
        is `Following` protobuf object that contains signed metadata for each
        user this node is following. The signature on the metadata is there to
        prevent this node from altering the name/handle/avatar associated with
        the guid.
        """

        def get_response(response):
            # Verify the signature on the response
            f = objects.Following()
            try:
                verify_key = nacl.signing.VerifyKey(node_to_ask.pubkey)
                verify_key.verify(response[1][0], response[1][1])
                f.ParseFromString(response[1][0])
            except Exception:
                return None
            for user in f.users:
                try:
                    v_key = nacl.signing.VerifyKey(user.pubkey)
                    signature = user.signature
                    v_key.verify(user.metadata.SerializeToString(), signature)
                    h = nacl.hash.sha512(user.pubkey)
                    pow_hash = h[40:]
                    if int(pow_hash[:6], 16) >= 50 or user.guid.encode("hex") != h[:40]:
                        raise Exception('Invalid GUID')
                except Exception:
                    f.users.remove(user)
            return f

        d = self.protocol.callGetFollowing(node_to_ask)
        self.log.info("fetching following list from %s" % node_to_ask)
        return d.addCallback(get_response)

    def broadcast(self, message):
        """
        Sends a broadcast message to all online followers. It will resolve
        each guid before sending the broadcast. Messages must be less than
        140 characters. Returns the number of followers the broadcast reached.
        """

        if len(message) > 140:
            return defer.succeed(0)

        def send(nodes):
            def how_many_reached(responses):
                count = 0
                for resp in responses:
                    if resp[1][0] and resp[1][1][0] == "True":
                        count += 1
                return count

            ds = []
            signature = self.signing_key.sign(str(message))[:64]
            for n in nodes:
                if n[1] is not None:
                    ds.append(self.protocol.callBroadcast(n[1], message, signature))
            return defer.DeferredList(ds).addCallback(how_many_reached)
        dl = []
        f = objects.Followers()
        f.ParseFromString(self.db.follow.get_followers())
        for follower in f.followers:
            dl.append(self.kserver.resolve(follower.guid))
        self.log.info("broadcasting %s to followers" % message)
        return defer.DeferredList(dl).addCallback(send)

    def send_message(self, receiving_node, public_key, message_type, message, subject=None, store_only=False):
        """
        Sends a message to another node. If the node isn't online it
        will be placed in the dht for the node to pick up later.
        """
        pro = Profile(self.db).get()
        p = objects.PlaintextMessage()
        p.sender_guid = self.kserver.node.id
        p.pubkey = self.kserver.node.pubkey
        p.type = message_type
        p.message = str(message)
        if subject is not None:
            p.subject = subject
        if pro.handle:
            p.handle = pro.handle
        if pro.avatar_hash:
            p.avatar_hash = pro.avatar_hash
        p.timestamp = int(time.time())
        signature = self.signing_key.sign(p.SerializeToString())[:64]
        p.signature = signature

        skephem = PrivateKey.generate()
        pkephem = skephem.public_key.encode(nacl.encoding.RawEncoder)
        box = Box(skephem, PublicKey(public_key))
        nonce = nacl.utils.random(Box.NONCE_SIZE)
        ciphertext = box.encrypt(p.SerializeToString(), nonce)

        def get_response(response):
            if not response[0]:
                ciphertext = box.encrypt(p.SerializeToString().encode("zlib"), nonce)
                self.kserver.set(digest(receiving_node.id), pkephem, ciphertext)

        self.log.info("sending encrypted message to %s" % receiving_node.id.encode("hex"))
        if not store_only:
            self.protocol.callMessage(receiving_node, pkephem, ciphertext).addCallback(get_response)
        else:
            get_response([False])

    def get_messages(self, listener):
        # if the transport hasn't been initialized yet, wait a second
        if self.protocol.multiplexer is None or self.protocol.multiplexer.transport is None:
            return task.deferLater(reactor, 1, self.get_messages, listener)

        def parse_messages(messages):
            if messages is not None:
                self.log.info("retrieved %s message(s) from the dht" % len(messages))
                for message in messages:
                    try:
                        value = objects.Value()
                        value.ParseFromString(message)
                        try:
                            box = Box(self.signing_key.to_curve25519_private_key(), PublicKey(value.valueKey))
                            ciphertext = value.serializedData
                            plaintext = box.decrypt(ciphertext).decode("zlib")
                            p = objects.PlaintextMessage()
                            p.ParseFromString(plaintext)
                            signature = p.signature
                            p.ClearField("signature")
                            verify_key = nacl.signing.VerifyKey(p.pubkey)
                            verify_key.verify(p.SerializeToString(), signature)
                            h = nacl.hash.sha512(p.pubkey)
                            pow_hash = h[40:]
                            if int(pow_hash[:6], 16) >= 50 or p.sender_guid.encode("hex") != h[:40]:
                                raise Exception('Invalid guid')
                            if p.type == objects.PlaintextMessage.Type.Value("ORDER_CONFIRMATION"):
                                c = Contract(self.db, hash_value=unhexlify(p.subject),
                                             testnet=self.protocol.multiplexer.testnet)
                                c.accept_order_confirmation(self.protocol.get_notification_listener(),
                                                            confirmation_json=p.message)
                            elif p.type == objects.PlaintextMessage.Type.Value("RECEIPT"):
                                c = Contract(self.db, hash_value=unhexlify(p.subject),
                                             testnet=self.protocol.multiplexer.testnet)
                                c.accept_receipt(self.protocol.get_notification_listener(),
                                                 self.protocol.multiplexer.blockchain,
                                                 receipt_json=p.message)
                            elif p.type == objects.PlaintextMessage.Type.Value("DISPUTE_OPEN"):
                                process_dispute(json.loads(p.message, object_pairs_hook=OrderedDict),
                                                self.db, self.protocol.get_message_listener(),
                                                self.protocol.get_notification_listener(),
                                                self.protocol.multiplexer.testnet)
                            elif p.type == objects.PlaintextMessage.Type.Value("DISPUTE_CLOSE"):
                                close_dispute(json.loads(p.message, object_pairs_hook=OrderedDict),
                                              self.db, self.protocol.get_message_listener(),
                                              self.protocol.get_notification_listener(),
                                              self.protocol.multiplexer.testnet)
                            elif p.type == objects.PlaintextMessage.Type.Value("REFUND"):
                                refund_json = json.loads(p.message, object_pairs_hook=OrderedDict)
                                c = Contract(self.db, hash_value=unhexlify(refund_json["refund"]["order_id"]),
                                             testnet=self.protocol.multiplexer.testnet)
                                c.process_refund(refund_json, self.protocol.multiplexer.blockchain,
                                                 self.protocol.get_notification_listener())
                            else:
                                listener.notify(p, signature)
                        except Exception:
                            pass
                        signature = self.signing_key.sign(value.valueKey)[:64]
                        self.kserver.delete(self.kserver.node.id, value.valueKey, signature)
                    except Exception:
                        pass
        self.kserver.get(self.kserver.node.id, False).addCallback(parse_messages)

    def purchase(self, node_to_ask, contract):
        """
        Send an order message to the vendor.

        Args:
            node_to_ask: a `dht.node.Node` object
            contract: a complete `Contract` object containing the buyer's order
        """
        def parse_response(response):
            try:
                address = contract.contract["buyer_order"]["order"]["payment"]["address"]
                chaincode = contract.contract["buyer_order"]["order"]["payment"]["chaincode"]
                masterkey_b = contract.contract["buyer_order"]["order"]["id"]["pubkeys"]["bitcoin"]
                buyer_key = derive_childkey(masterkey_b, chaincode)
                amount = contract.contract["buyer_order"]["order"]["payment"]["amount"]
                listing_hash = contract.contract["vendor_offer"]["listing"]["contract_id"]
                verify_key = nacl.signing.VerifyKey(node_to_ask.pubkey)
                verify_key.verify(
                    str(address) + str(amount) + str(listing_hash) + str(buyer_key), response[1][0])
                return response[1][0]
            except Exception:
                return False

        public_key = nacl.signing.VerifyKey(contract.contract["vendor_offer"]["listing"]["id"]["pubkeys"]["guid"],
                                            encoder=nacl.encoding.HexEncoder).to_curve25519_public_key()
        skephem = PrivateKey.generate()
        pkephem = skephem.public_key.encode(nacl.encoding.RawEncoder)
        box = Box(skephem, public_key)
        nonce = nacl.utils.random(Box.NONCE_SIZE)
        ciphertext = box.encrypt(json.dumps(contract.contract, indent=4), nonce)
        d = self.protocol.callOrder(node_to_ask, pkephem, ciphertext)
        self.log.info("purchasing contract %s from %s" % (contract.get_contract_id(), node_to_ask))
        return d.addCallback(parse_response)

    def confirm_order(self, guid, contract):
        """
        Send the order confirmation over to the buyer. If the buyer isn't
        online we will stick it in the DHT temporarily.
        """

        def get_node(node_to_ask):
            def parse_response(response):
                if response[0] and response[1][0] == "True":
                    return True
                elif not response[0]:
                    contract_dict = json.loads(json.dumps(contract.contract, indent=4),
                                               object_pairs_hook=OrderedDict)
                    del contract_dict["vendor_order_confirmation"]
                    order_id = digest(json.dumps(contract_dict, indent=4)).encode("hex")
                    self.send_message(Node(unhexlify(guid)),
                                      nacl.signing.VerifyKey(
                                          contract.contract["buyer_order"]["order"]["id"]["pubkeys"]["guid"],
                                          encoder=nacl.encoding.HexEncoder).to_curve25519_public_key().encode(),
                                      objects.PlaintextMessage.Type.Value("ORDER_CONFIRMATION"),
                                      json.dumps(contract.contract["vendor_order_confirmation"]),
                                      order_id,
                                      store_only=True)
                    return True
                else:
                    return response[1][0]

            if node_to_ask:
                public_key = nacl.signing.VerifyKey(
                    contract.contract["buyer_order"]["order"]["id"]["pubkeys"]["guid"],
                    encoder=nacl.encoding.HexEncoder).to_curve25519_public_key()
                skephem = PrivateKey.generate()
                pkephem = skephem.public_key.encode(nacl.encoding.RawEncoder)
                box = Box(skephem, public_key)
                nonce = nacl.utils.random(Box.NONCE_SIZE)
                ciphertext = box.encrypt(json.dumps(contract.contract, indent=4), nonce)
                d = self.protocol.callOrderConfirmation(node_to_ask, pkephem, ciphertext)
                return d.addCallback(parse_response)
            else:
                return parse_response([False])
        self.log.info("sending order confirmation to %s" % guid)
        return self.kserver.resolve(unhexlify(guid)).addCallback(get_node)

    def complete_order(self, guid, contract):
        """
        Send the receipt, including the payout signatures and ratings, over to the vendor.
        If the vendor isn't online we will stick it in the DHT temporarily.
        """

        def get_node(node_to_ask):
            def parse_response(response):
                if response[0] and response[1][0] == "True":
                    return True
                elif not response[0]:
                    contract_dict = json.loads(json.dumps(contract.contract, indent=4),
                                               object_pairs_hook=OrderedDict)
                    del contract_dict["vendor_order_confirmation"]
                    del contract_dict["buyer_receipt"]
                    order_id = digest(json.dumps(contract_dict, indent=4)).encode("hex")
                    self.send_message(Node(unhexlify(guid)),
                                      nacl.signing.VerifyKey(
                                          contract.contract["vendor_offer"]["listing"]["id"]["pubkeys"]["guid"],
                                          encoder=nacl.encoding.HexEncoder).to_curve25519_public_key().encode(),
                                      objects.PlaintextMessage.Type.Value("RECEIPT"),
                                      json.dumps(contract.contract["buyer_receipt"]),
                                      order_id,
                                      store_only=True)
                    return True
                else:
                    return response[1][0]

            if node_to_ask:
                public_key = nacl.signing.VerifyKey(
                    contract.contract["vendor_offer"]["listing"]["id"]["pubkeys"]["guid"],
                    encoder=nacl.encoding.HexEncoder).to_curve25519_public_key()
                skephem = PrivateKey.generate()
                pkephem = skephem.public_key.encode(nacl.encoding.RawEncoder)
                box = Box(skephem, public_key)
                nonce = nacl.utils.random(Box.NONCE_SIZE)
                ciphertext = box.encrypt(json.dumps(contract.contract, indent=4), nonce)
                d = self.protocol.callCompleteOrder(node_to_ask, pkephem, ciphertext)
                return d.addCallback(parse_response)
            else:
                return parse_response([False])
        self.log.info("sending order receipt to %s" % guid)
        return self.kserver.resolve(unhexlify(guid)).addCallback(get_node)

    def open_dispute(self, order_id, claim):
        """
        Given and order ID we will pull the contract from disk and send it along with the claim
        to both the moderator and other party to the dispute. If either party isn't online we will stick
        it in the DHT for them.
        """
        try:
            file_path = os.path.join(DATA_FOLDER, "purchases", "in progress", order_id + ".json")
            with open(file_path, 'r') as filename:
                contract = json.load(filename, object_pairs_hook=OrderedDict)
                guid = contract["vendor_offer"]["listing"]["id"]["guid"]
                handle = ""
                if "blockchain_id" in contract["vendor_offer"]["listing"]["id"]:
                    handle = contract["vendor_offer"]["listing"]["id"]["blockchain_id"]
                guid_key = contract["vendor_offer"]["listing"]["id"]["pubkeys"]["guid"]
                proof_sig = self.db.purchases.get_proof_sig(order_id)
        except Exception:
            try:
                file_path = os.path.join(DATA_FOLDER, "store", "contracts", "in progress", order_id + ".json")
                with open(file_path, 'r') as filename:
                    contract = json.load(filename, object_pairs_hook=OrderedDict)
                    guid = contract["buyer_order"]["order"]["id"]["guid"]
                    handle = ""
                    if "blockchain_id" in contract["buyer_order"]["order"]["id"]:
                        handle = contract["buyer_order"]["order"]["id"]["blockchain_id"]
                    guid_key = contract["buyer_order"]["order"]["id"]["pubkeys"]["guid"]
                    proof_sig = None
            except Exception:
                return False

        if "dispute" not in contract:
            keychain = KeyChain(self.db)
            contract["dispute"] = {}
            contract["dispute"]["info"] = {}
            contract["dispute"]["info"]["claim"] = claim
            contract["dispute"]["info"]["guid"] = keychain.guid.encode("hex")
            contract["dispute"]["info"]["avatar_hash"] = Profile(self.db).get().avatar_hash.encode("hex")
            if proof_sig:
                contract["dispute"]["info"]["proof_sig"] = base64.b64encode(proof_sig)
            info = json.dumps(contract["dispute"]["info"], indent=4)
            contract["dispute"]["signature"] = base64.b64encode(keychain.signing_key.sign(info)[:64])
            with open(file_path, 'wb') as outfile:
                outfile.write(json.dumps(contract, indent=4))

            if self.db.purchases.get_purchase(order_id) is not None:
                self.db.purchases.update_status(order_id, 4)

            elif self.db.sales.get_sale(order_id) is not None:
                self.db.sales.update_status(order_id, 4)

            avatar_hash = Profile(self.db).get().avatar_hash

            self.db.messages.save_message(guid, handle, "", order_id, "DISPUTE_OPEN",
                                          claim, time.time(), avatar_hash, "", True)

        mod_guid = contract["buyer_order"]["order"]["moderator"]
        for mod in contract["vendor_offer"]["listing"]["moderators"]:
            if mod["guid"] == mod_guid:
                mod_key = mod["pubkeys"]["guid"]

        def get_node(node_to_ask, recipient_guid, public_key):
            def parse_response(response):
                if not response[0]:
                    self.send_message(Node(unhexlify(recipient_guid)),
                                      nacl.signing.VerifyKey(
                                          public_key,
                                          encoder=nacl.encoding.HexEncoder).to_curve25519_public_key().encode(),
                                      objects.PlaintextMessage.Type.Value("DISPUTE_OPEN"),
                                      json.dumps(contract),
                                      order_id,
                                      store_only=True)

            if node_to_ask:
                enc_key = nacl.signing.VerifyKey(
                    public_key, encoder=nacl.encoding.HexEncoder).to_curve25519_public_key()
                skephem = PrivateKey.generate()
                pkephem = skephem.public_key.encode(nacl.encoding.RawEncoder)
                box = Box(skephem, enc_key)
                nonce = nacl.utils.random(Box.NONCE_SIZE)
                ciphertext = box.encrypt(json.dumps(contract, indent=4), nonce)
                d = self.protocol.callDisputeOpen(node_to_ask, pkephem, ciphertext)
                return d.addCallback(parse_response)
            else:
                return parse_response([False])

        self.kserver.resolve(unhexlify(guid)).addCallback(get_node, guid, guid_key)
        self.kserver.resolve(unhexlify(mod_guid)).addCallback(get_node, mod_guid, mod_key)

    def close_dispute(self, order_id, resolution, buyer_percentage,
                      vendor_percentage, moderator_percentage, moderator_address):
        """
        Called when a moderator closes a dispute. It will create a payout transactions refunding both
        parties and send it to them in a dispute_close message.
        """
        if float(vendor_percentage) < 0 or float(moderator_percentage) < 0 or float(buyer_percentage) < 0:
            raise Exception("Payouts percentages must be positive")
        if float(vendor_percentage) + float(buyer_percentage) > 1:
            raise Exception("Payout exceeds 100% of value")
        if not self.protocol.multiplexer.blockchain.connected:
            raise Exception("Libbitcoin server not online")
<<<<<<< HEAD
        if not self.protocol.multiplexer.testnet and \
                not (moderator_address[:1] == "1" or moderator_address[:1] == "3"):
            raise Exception("Bitcoin address is not a mainnet address")
        elif self.protocol.multiplexer.testnet and not \
                (moderator_address[:1] == "n" or moderator_address[:1] == "m" or moderator_address[:1] == "2"):
            raise Exception("Bitcoin address is not a testnet address")
        try:
            bitcointools.b58check_to_hex(moderator_address)
        except AssertionError:
            raise Exception("Invalid Bitcoin address")

        with open(DATA_FOLDER + "cases/" + order_id + ".json", "r") as filename:
=======
        with open(os.path.join(DATA_FOLDER, "cases", order_id + ".json"), "r") as filename:
>>>>>>> dbb6784f
            contract = json.load(filename, object_pairs_hook=OrderedDict)

        buyer_address = contract["buyer_order"]["order"]["refund_address"]

        buyer_guid = contract["buyer_order"]["order"]["id"]["guid"]
        buyer_enc_key = nacl.signing.VerifyKey(
            contract["buyer_order"]["order"]["id"]["pubkeys"]["guid"],
            encoder=nacl.encoding.HexEncoder).to_curve25519_public_key()
        vendor_guid = contract["vendor_offer"]["listing"]["id"]["guid"]
        vendor_enc_key = nacl.signing.VerifyKey(
            contract["vendor_offer"]["listing"]["id"]["pubkeys"]["guid"],
            encoder=nacl.encoding.HexEncoder).to_curve25519_public_key()

        payment_address = contract["buyer_order"]["order"]["payment"]["address"]

        def history_fetched(ec, history):
            outpoints = []
            satoshis = 0
            outputs = []
            dispute_json = {"dispute_resolution": {"resolution": {}}}
            timeout.cancel()
            if ec:
                print ec
            else:
                for tx_type, txid, i, height, value in history:  # pylint: disable=W0612
                    if tx_type == obelisk.PointIdent.Output:
                        satoshis += value
                        o = {
                            "txid": txid.encode("hex"),
                            "vout": i,
                            "value": value,
                            "scriptPubKey": "00"
                        }
                        if o not in outpoints:
                            outpoints.append(o)

                if satoshis <= 0:
                    d.callback(False)
                else:
                    satoshis -= TRANSACTION_FEE
                    moderator_fee = int(float(moderator_percentage) * satoshis)
                    satoshis -= moderator_fee

                    if moderator_fee > 0:
                        outputs.append({'value': moderator_fee, 'address': moderator_address})
                    dispute_json["dispute_resolution"]["resolution"]["moderator_address"] = moderator_address
                    dispute_json["dispute_resolution"]["resolution"]["moderator_fee"] = \
                        round(moderator_fee / float(100000000), 8)
                    dispute_json["dispute_resolution"]["resolution"]["transaction_fee"] = \
                        round(TRANSACTION_FEE / float(100000000), 8)
                    if float(buyer_percentage) > 0:
                        amt = int(float(buyer_percentage) * satoshis)
                        dispute_json["dispute_resolution"]["resolution"]["buyer_payout"] = \
                            round(amt / float(100000000), 8)
                        outputs.append({'value': amt,
                                        'address': buyer_address})
                    if float(vendor_percentage) > 0:
                        amt = int(float(vendor_percentage) * satoshis)
                        dispute_json["dispute_resolution"]["resolution"]["vendor_payout"] = \
                            round(amt / float(100000000), 8)
                        outputs.append({'value': amt,
                                        'address': vendor_address})

                    tx = BitcoinTransaction.make_unsigned(outpoints, outputs,
                                                          testnet=self.protocol.multiplexer.testnet)
                    chaincode = contract["buyer_order"]["order"]["payment"]["chaincode"]
                    redeem_script = str(contract["buyer_order"]["order"]["payment"]["redeem_script"])
                    masterkey_m = bitcointools.bip32_extract_key(KeyChain(self.db).bitcoin_master_privkey)
                    moderator_priv = derive_childkey(masterkey_m, chaincode, bitcointools.MAINNET_PRIVATE)

                    signatures = tx.create_signature(moderator_priv, redeem_script)
                    dispute_json["dispute_resolution"]["resolution"]["order_id"] = order_id
                    dispute_json["dispute_resolution"]["resolution"]["tx_signatures"] = signatures
                    dispute_json["dispute_resolution"]["resolution"]["claim"] = self.db.cases.get_claim(order_id)
                    dispute_json["dispute_resolution"]["resolution"]["decision"] = resolution
                    dispute_json["dispute_resolution"]["signature"] = \
                        base64.b64encode(KeyChain(self.db).signing_key.sign(json.dumps(
                            dispute_json["dispute_resolution"]["resolution"], indent=4))[:64])

                    contract["dispute_resolution"] = dispute_json["dispute_resolution"]
                    with open(DATA_FOLDER + "cases/" + order_id + ".json", 'wb') as outfile:
                        outfile.write(json.dumps(contract, indent=4))

                    send(dispute_json)

        def send(dispute_json):
            def get_node(node_to_ask, recipient_guid, public_key):
                def parse_response(response):
                    if not response[0]:
                        self.send_message(Node(unhexlify(recipient_guid)),
                                          public_key.encode(),
                                          objects.PlaintextMessage.Type.Value("DISPUTE_CLOSE"),
                                          dispute_json,
                                          order_id,
                                          store_only=True)

                if node_to_ask:
                    skephem = PrivateKey.generate()
                    pkephem = skephem.public_key.encode(nacl.encoding.RawEncoder)
                    box = Box(skephem, public_key)
                    nonce = nacl.utils.random(Box.NONCE_SIZE)
                    ciphertext = box.encrypt(json.dumps(dispute_json, indent=4), nonce)
                    self.protocol.callDisputeClose(node_to_ask, pkephem, ciphertext).addCallback(parse_response)
                else:
                    parse_response([False])

            self.kserver.resolve(unhexlify(vendor_guid)).addCallback(get_node, vendor_guid, vendor_enc_key)
            self.kserver.resolve(unhexlify(buyer_guid)).addCallback(get_node, buyer_guid, buyer_enc_key)
            self.db.cases.update_status(order_id, 1)
            d.callback(True)

        d = defer.Deferred()

        if "dispute_resolution" not in contract:
            if "vendor_order_confirmation" in contract and float(vendor_percentage) > 0:
                vendor_address = contract["vendor_order_confirmation"]["invoice"]["payout"]["address"]
            elif "vendor_order_confirmation" not in contract and float(vendor_percentage) > 0:
                raise Exception("Cannot refund seller before order confirmation is sent")

            def libbitcoin_timeout():
                d.callback("timed out")

            timeout = reactor.callLater(5, libbitcoin_timeout)
            self.protocol.multiplexer.blockchain.fetch_history2(payment_address, history_fetched)
        else:
            dispute_json = {"dispute_resolution": contract["dispute_resolution"]}
            send(dispute_json)
        return d

    def release_funds(self, order_id):
        """
        This function should be called to release funds from a disputed contract after
        the moderator has resolved the dispute and provided his signature.
        """
        if os.path.exists(os.path.join(DATA_FOLDER, "purchases", "in progress", order_id + ".json")):
            file_path = os.path.join(DATA_FOLDER, "purchases", "in progress", order_id + ".json")
            outpoints = json.loads(self.db.purchases.get_outpoint(order_id))
        elif os.path.exists(os.path.join(DATA_FOLDER, "store", "contracts", "in progress", order_id + ".json")):
            file_path = os.path.join(DATA_FOLDER, "store", "contracts", "in progress", order_id + ".json")
            outpoints = json.loads(self.db.sales.get_outpoint(order_id))

        with open(file_path, 'r') as filename:
            contract = json.load(filename, object_pairs_hook=OrderedDict)

        outputs = []

        moderator_fee = int(round(float(contract["dispute_resolution"]
                                        ["resolution"]["moderator_fee"]) * 100000000))
        if moderator_fee > 0:
            outputs.append({'value': moderator_fee,
                            'address': contract["dispute_resolution"]["resolution"]["moderator_address"]})

        if "buyer_payout" in contract["dispute_resolution"]["resolution"]:
            buyer_address = contract["buyer_order"]["order"]["refund_address"]
            outputs.append({'value': int(round(float(contract["dispute_resolution"]
                                                     ["resolution"]["buyer_payout"]) * 100000000)),
                            'address': buyer_address})

        if "vendor_payout" in contract["dispute_resolution"]["resolution"]:
            vendor_address = contract["vendor_order_confirmation"]["invoice"]["payout"]["address"]
            outputs.append({'value': int(round(float(contract["dispute_resolution"]
                                                     ["resolution"]["vendor_payout"]) * 100000000)),
                            'address': vendor_address})

        tx = BitcoinTransaction.make_unsigned(outpoints, outputs, testnet=self.protocol.multiplexer.testnet)
        chaincode = contract["buyer_order"]["order"]["payment"]["chaincode"]
        redeem_script = str(contract["buyer_order"]["order"]["payment"]["redeem_script"])
        masterkey = bitcointools.bip32_extract_key(KeyChain(self.db).bitcoin_master_privkey)
        childkey = derive_childkey(masterkey, chaincode, bitcointools.MAINNET_PRIVATE)

        own_sig = tx.create_signature(childkey, redeem_script)

        signatures = []
        for index in range(0, len(outpoints)):
            sig_ob = {"index": index, "signatures": []}
            for s in own_sig:
                if int(s["index"]) == index:
                    sig_ob["signatures"].append(s["signature"])
            for s in contract["dispute_resolution"]["resolution"]["tx_signatures"]:
                if int(s["index"]) == index:
                    sig_ob["signatures"].append(s["signature"])
            signatures.append(sig_ob)

        tx.multisign(signatures, redeem_script)
        tx.broadcast(self.protocol.multiplexer.blockchain)
        self.db.transactions.add_transaction(tx.to_raw_tx())
        self.log.info("broadcasting payout tx %s to network" % tx.get_hash())

        if self.db.purchases.get_purchase(order_id) is not None:
            self.db.purchases.update_status(order_id, 6)
        elif self.db.sales.get_sale(order_id) is not None:
            self.db.sales.update_status(order_id, 6)

    def get_ratings(self, node_to_ask, listing_hash=None):
        """
        Query the given node for a listing of ratings/reviews for the given listing.
        """
        def get_result(result):
            try:
                verify_key = nacl.signing.VerifyKey(node_to_ask.pubkey)
                verify_key.verify(result[1][0], result[1][1])
                ratings = json.loads(result[1][0].decode("zlib"), object_pairs_hook=OrderedDict)
                ret = []
                for rating in ratings:
                    address = rating["tx_summary"]["address"]
                    buyer_key = rating["tx_summary"]["buyer_key"]
                    amount = rating["tx_summary"]["amount"]
                    listing_hash = rating["tx_summary"]["listing"]
                    proof_sig = rating["tx_summary"]["proof_of_tx"]
                    try:
                        verify_key.verify(str(address) + str(amount) + str(listing_hash) + str(buyer_key),
                                          base64.b64decode(proof_sig))

                        valid = bitcointools.ecdsa_raw_verify(json.dumps(rating["tx_summary"], indent=4),
                                                              bitcointools.decode_sig(rating["signature"]),
                                                              buyer_key)
                        if not valid:
                            raise Exception("Bitcoin signature not valid")

                        if "buyer_guid" in rating["tx_summary"] or "buyer_guid_key" in rating["tx_summary"]:
                            buyer_key_bin = unhexlify(rating["tx_summary"]["buyer_guid_key"])
                            buyer_key = nacl.signing.VerifyKey(buyer_key_bin)
                            buyer_key.verify(json.dumps(rating["tx_summary"], indent=4),
                                             base64.b64decode(rating["guid_signature"]))
                            h = nacl.hash.sha512(buyer_key_bin)
                            pow_hash = h[40:]
                            if int(pow_hash[:6], 16) >= 50 or rating["tx_summary"]["buyer_guid"] != h[:40]:
                                raise Exception('Invalid GUID')

                        ret.append(rating)
                    except Exception:
                        pass
                return ret
            except Exception:
                return None

        if node_to_ask.ip is None:
            return defer.succeed(None)
        a = "ALL" if listing_hash is None else listing_hash.encode("hex")
        self.log.info("fetching ratings for contract %s from %s" % (a, node_to_ask))
        d = self.protocol.callGetRatings(node_to_ask, listing_hash)
        return d.addCallback(get_result)

    def refund(self, order_id):
        """
        Refund the given order_id. If this is a direct payment he transaction will be
        immediately broadcast to the Bitcoin network otherwise the refund message sent
        to the buyer with contain the signature.
        """
<<<<<<< HEAD
        file_path = DATA_FOLDER + "store/contracts/in progress/" + order_id + ".json"
        if not os.path.exists(file_path):
            file_path = DATA_FOLDER + "store/contracts/trade receipts/" + order_id + ".json"
=======
        file_path = os.path.join(DATA_FOLDER, "store", "contracts", "in progress", order_id + ".json")
>>>>>>> dbb6784f
        outpoints = json.loads(self.db.sales.get_outpoint(order_id))

        with open(file_path, 'r') as filename:
            contract = json.load(filename, object_pairs_hook=OrderedDict)

        buyer_guid = contract["buyer_order"]["order"]["id"]["guid"]
        buyer_enc_key = nacl.signing.VerifyKey(
            contract["buyer_order"]["order"]["id"]["pubkeys"]["guid"],
            encoder=nacl.encoding.HexEncoder).to_curve25519_public_key()
        if "refund" in contract:
            refund_json = {"refund": contract["refund"]}
        else:
<<<<<<< HEAD
            refund_address = contract["buyer_order"]["order"]["refund_address"]
            chaincode = contract["buyer_order"]["order"]["payment"]["chaincode"]
            masterkey_v = bitcointools.bip32_extract_key(KeyChain(self.db).bitcoin_master_privkey)
            vendor_priv = derive_childkey(masterkey_v, chaincode, bitcointools.MAINNET_PRIVATE)

            refund_json = {"refund": {}}
            refund_json["refund"]["order_id"] = order_id
            if "moderator" in contract["buyer_order"]["order"]:
                in_value = 0
                for outpoint in outpoints:
                    in_value += outpoint["value"]
                out_value = in_value - long(contract["buyer_order"]["order"]["payment"]["refund_tx_fee"])
                tx = BitcoinTransaction.make_unsigned(outpoints, refund_address,
                                                      testnet=self.protocol.multiplexer.testnet,
                                                      out_value=out_value)
                redeem_script = contract["buyer_order"]["order"]["payment"]["redeem_script"]
                sigs = tx.create_signature(vendor_priv, redeem_script)
                refund_json["refund"]["value"] = round(tx.get_out_value() / float(100000000), 8)
                refund_json["refund"]["signature(s)"] = sigs
            else:
                tx = BitcoinTransaction.make_unsigned(outpoints, refund_address,
                                                      testnet=self.protocol.multiplexer.testnet)
                tx.sign(vendor_priv)
                tx.broadcast(self.protocol.multiplexer.blockchain)
                self.db.transactions.add_transaction(tx.to_raw_tx())
                self.log.info("broadcasting refund tx %s to network" % tx.get_hash())
                refund_json["refund"]["txid"] = tx.get_hash()

            contract["refund"] = refund_json["refund"]
            self.db.sales.update_status(order_id, 7)
            file_path = DATA_FOLDER + "store/contracts/trade receipts/" + order_id + ".json"
            with open(file_path, 'w') as outfile:
                outfile.write(json.dumps(contract, indent=4))
            file_path = DATA_FOLDER + "store/contracts/in progress/" + order_id + ".json"
            if os.path.exists(file_path):
                os.remove(file_path)
=======
            tx = BitcoinTransaction.make_unsigned(outpoints, refund_address,
                                                  testnet=self.protocol.multiplexer.testnet)
            tx.sign(vendor_priv)
            tx.broadcast(self.protocol.multiplexer.blockchain)
            self.log.info("broadcasting refund tx %s to network" % tx.get_hash())
            refund_json["refund"]["txid"] = tx.get_hash()

        contract["refund"] = refund_json["refund"]
        self.db.sales.update_status(order_id, 7)
        file_path = os.path.join(DATA_FOLDER, "store", "contracts", "trade receipts", order_id + ".json")
        with open(file_path, 'w') as outfile:
            outfile.write(json.dumps(contract, indent=4))
        file_path = os.path.join(DATA_FOLDER, "store", "contracts", "in progress", order_id + ".json")
        if os.path.exists(file_path):
            os.remove(file_path)
>>>>>>> dbb6784f

        def get_node(node_to_ask):
            def parse_response(response):
                if response[0] and response[1][0] == "True":
                    return True
                if not response[0]:
                    self.send_message(Node(unhexlify(buyer_guid)),
                                      buyer_enc_key.encode(),
                                      objects.PlaintextMessage.Type.Value("REFUND"),
                                      refund_json,
                                      order_id,
                                      store_only=True)
                    return True
                else:
                    return response[1][0]

            if node_to_ask:
                skephem = PrivateKey.generate()
                pkephem = skephem.public_key.encode(nacl.encoding.RawEncoder)
                box = Box(skephem, buyer_enc_key)
                nonce = nacl.utils.random(Box.NONCE_SIZE)
                ciphertext = box.encrypt(json.dumps(refund_json, indent=4), nonce)
                d = self.protocol.callRefund(node_to_ask, pkephem, ciphertext)
                return d.addCallback(parse_response)
            else:
                return parse_response([False])

        self.log.info("sending refund message to %s" % buyer_guid)
        return self.kserver.resolve(unhexlify(buyer_guid)).addCallback(get_node)

    def update_listings(self):
        try:
            if self.protocol.multiplexer is None:
                return reactor.callLater(1, self.update_listings)
            fname = os.path.join(DATA_FOLDER, "store", "listings.pickle")
            if os.path.exists(fname):
                with open(fname, 'r') as f:
                    data = pickle.load(f)
            else:
                data = {}

            l = objects.Listings()
            l.ParseFromString(self.db.listings.get_proto())
            for listing in l.listing:
                contract_hash = listing.contract_hash
                c = Contract(self.db, hash_value=contract_hash, testnet=self.protocol.multiplexer.testnet)
                if contract_hash not in data or time.time() - data[contract_hash] > 500000:
                    for keyword in c.contract["vendor_offer"]["listing"]["item"]["keywords"]:
                        self.kserver.set(digest(keyword.lower()), unhexlify(c.get_contract_id()),
                                         self.kserver.node.getProto().SerializeToString())
                    data[contract_hash] = time.time()
                if c.check_expired():
                    c.delete(True)
                    if contract_hash in data:
                        del data[contract_hash]
            guid = KeyChain(self.db).guid
            moderator = Profile(self.db).get().moderator
            if (guid not in data or time.time() - data[guid] > 500000) and moderator:
                self.make_moderator()
                data[guid] = time.time()
            with open(fname, 'w') as f:
                pickle.dump(data, f)
        except Exception:
            pass

    def update_moderators_on_listings(self, moderator_list):
        try:
            l = objects.Listings()
            l.ParseFromString(self.db.listings.get_proto())
        except Exception:
            return
        keychain = KeyChain(self.db)
        for listing in l.listing:
            try:
                contract_hash = listing.contract_hash
                c = Contract(self.db, hash_value=contract_hash, testnet=self.protocol.multiplexer.testnet)
                contract_moderators = []
                if "moderators" in c.contract["vendor_offer"]["listing"]:
                    for m in c.contract["vendor_offer"]["listing"]["moderators"]:
                        contract_moderators.append(m["guid"])
                mods_to_remove = list(set(contract_moderators) - set(moderator_list))
                mods_to_add = list(set(moderator_list) - set(contract_moderators))
                for mod in mods_to_add:
                    mod_info = self.db.moderators.get_moderator(mod)
                    if mod_info is not None:
                        moderator_json = {
                            "guid": mod,
                            "name": mod_info[5],
                            "avatar": mod_info[7].encode("hex"),
                            "short_description": mod_info[6],
                            "fee": str(mod_info[8]) + "%",
                            "blockchain_id": mod_info[4],
                            "pubkeys": {
                                "guid": mod_info[1].encode("hex"),
                                "bitcoin": {
                                    "key": mod_info[2].encode("hex"),
                                    "signature": base64.b64encode(mod_info[3])
                                }
                            }
                        }
                        if "moderators" not in c.contract["vendor_offer"]["listing"]:
                            c.contract["vendor_offer"]["listing"]["moderators"] = []
                        c.contract["vendor_offer"]["listing"]["moderators"].append(moderator_json)
                for mod in mods_to_remove:
                    for rem in c.contract["vendor_offer"]["listing"]["moderators"]:
                        if rem["guid"] == mod:
                            c.contract["vendor_offer"]["listing"]["moderators"].remove(rem)
                if "moderators" in c.contract["vendor_offer"]["listing"] and \
                                len(c.contract["vendor_offer"]["listing"]["moderators"]) == 0:
                    del c.contract["vendor_offer"]["listing"]["moderators"]

                listing = json.dumps(c.contract["vendor_offer"]["listing"], indent=4)
                c.contract["vendor_offer"]["signatures"] = {}
                c.contract["vendor_offer"]["signatures"]["guid"] = \
                    base64.b64encode(keychain.signing_key.sign(listing)[:64])
                c.contract["vendor_offer"]["signatures"]["bitcoin"] = \
                    bitcointools.encode_sig(*bitcointools.ecdsa_raw_sign(
                        listing, bitcointools.bip32_extract_key(keychain.bitcoin_master_privkey)))
                c.previous_title = None
                c.save()
            except Exception:
                pass

    @staticmethod
    def cache(file_to_save, filename):
        """
        Saves the file to a cache folder override previous versions if any.
        """
        with open(os.path.join(DATA_FOLDER, "cache", filename), 'wb') as outfile:
            outfile.write(file_to_save)<|MERGE_RESOLUTION|>--- conflicted
+++ resolved
@@ -799,7 +799,6 @@
             raise Exception("Payout exceeds 100% of value")
         if not self.protocol.multiplexer.blockchain.connected:
             raise Exception("Libbitcoin server not online")
-<<<<<<< HEAD
         if not self.protocol.multiplexer.testnet and \
                 not (moderator_address[:1] == "1" or moderator_address[:1] == "3"):
             raise Exception("Bitcoin address is not a mainnet address")
@@ -811,10 +810,7 @@
         except AssertionError:
             raise Exception("Invalid Bitcoin address")
 
-        with open(DATA_FOLDER + "cases/" + order_id + ".json", "r") as filename:
-=======
         with open(os.path.join(DATA_FOLDER, "cases", order_id + ".json"), "r") as filename:
->>>>>>> dbb6784f
             contract = json.load(filename, object_pairs_hook=OrderedDict)
 
         buyer_address = contract["buyer_order"]["order"]["refund_address"]
@@ -1064,13 +1060,9 @@
         immediately broadcast to the Bitcoin network otherwise the refund message sent
         to the buyer with contain the signature.
         """
-<<<<<<< HEAD
-        file_path = DATA_FOLDER + "store/contracts/in progress/" + order_id + ".json"
+        file_path = os.path.join(DATA_FOLDER + "store", "contracts", "in progress", order_id + ".json")
         if not os.path.exists(file_path):
-            file_path = DATA_FOLDER + "store/contracts/trade receipts/" + order_id + ".json"
-=======
-        file_path = os.path.join(DATA_FOLDER, "store", "contracts", "in progress", order_id + ".json")
->>>>>>> dbb6784f
+            file_path = os.path.join(DATA_FOLDER, "store", "contracts", "trade receipts", order_id + ".json")
         outpoints = json.loads(self.db.sales.get_outpoint(order_id))
 
         with open(file_path, 'r') as filename:
@@ -1083,7 +1075,6 @@
         if "refund" in contract:
             refund_json = {"refund": contract["refund"]}
         else:
-<<<<<<< HEAD
             refund_address = contract["buyer_order"]["order"]["refund_address"]
             chaincode = contract["buyer_order"]["order"]["payment"]["chaincode"]
             masterkey_v = bitcointools.bip32_extract_key(KeyChain(self.db).bitcoin_master_privkey)
@@ -1114,29 +1105,12 @@
 
             contract["refund"] = refund_json["refund"]
             self.db.sales.update_status(order_id, 7)
-            file_path = DATA_FOLDER + "store/contracts/trade receipts/" + order_id + ".json"
+            file_path = os.path.join(DATA_FOLDER, "store", "contracts", "trade receipts", order_id + ".json")
             with open(file_path, 'w') as outfile:
                 outfile.write(json.dumps(contract, indent=4))
-            file_path = DATA_FOLDER + "store/contracts/in progress/" + order_id + ".json"
+            file_path = os.path.join(DATA_FOLDER, "store", "contracts", "in progress", order_id + ".json")
             if os.path.exists(file_path):
                 os.remove(file_path)
-=======
-            tx = BitcoinTransaction.make_unsigned(outpoints, refund_address,
-                                                  testnet=self.protocol.multiplexer.testnet)
-            tx.sign(vendor_priv)
-            tx.broadcast(self.protocol.multiplexer.blockchain)
-            self.log.info("broadcasting refund tx %s to network" % tx.get_hash())
-            refund_json["refund"]["txid"] = tx.get_hash()
-
-        contract["refund"] = refund_json["refund"]
-        self.db.sales.update_status(order_id, 7)
-        file_path = os.path.join(DATA_FOLDER, "store", "contracts", "trade receipts", order_id + ".json")
-        with open(file_path, 'w') as outfile:
-            outfile.write(json.dumps(contract, indent=4))
-        file_path = os.path.join(DATA_FOLDER, "store", "contracts", "in progress", order_id + ".json")
-        if os.path.exists(file_path):
-            os.remove(file_path)
->>>>>>> dbb6784f
 
         def get_node(node_to_ask):
             def parse_response(response):
