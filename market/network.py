__author__ = 'chris'

import base64
import bitcointools
import gnupg
import httplib
import json
import nacl.signing
import nacl.hash
import nacl.encoding
import nacl.utils
import obelisk
import os.path
import pickle
import time
from binascii import unhexlify
from collections import OrderedDict
from config import DATA_FOLDER, TRANSACTION_FEE
from dht.node import Node
from dht.utils import digest
from keys.bip32utils import derive_childkey
from keys.keychain import KeyChain
from log import Logger
from market.contracts import Contract
from market.moderation import process_dispute, close_dispute
from market.profile import Profile
from market.protocol import MarketProtocol
from market.transactions import BitcoinTransaction
from nacl.public import PrivateKey, PublicKey, Box
from protos import objects
from seed import peers
from twisted.internet import defer, reactor, task


class Server(object):
    def __init__(self, kserver, signing_key, database):
        """
        A high level class for sending direct, market messages to other nodes.
        A node will need one of these to participate in buying and selling.
        Should be initialized after the Kademlia server.
        """
        self.kserver = kserver
        self.signing_key = signing_key
        self.router = kserver.protocol.router
        self.db = database
        self.log = Logger(system=self)
        self.protocol = MarketProtocol(kserver.node, self.router, signing_key, database)
        task.LoopingCall(self.update_listings).start(3600, now=True)

    def querySeed(self, list_seed_pubkey):
        """
        Query an HTTP seed for known vendors and save the vendors to the db.

        Args:
            Receives a list of one or more tuples Example [(seed, pubkey)]
            seed: A `string` consisting of "ip:port" or "hostname:port"
            pubkey: The hex encoded public key to verify the signature on the response
        """

        for sp in list_seed_pubkey:
            seed, pubkey = sp
            try:
                self.log.debug("querying %s for vendors" % seed)
                c = httplib.HTTPConnection(seed)
                c.request("GET", "/?type=vendors")
                response = c.getresponse()
                self.log.debug("Http response from %s: %s, %s" % (seed, response.status, response.reason))
                data = response.read()
                reread_data = data.decode("zlib")
                proto = peers.PeerSeeds()
                proto.ParseFromString(reread_data)
                verify_key = nacl.signing.VerifyKey(pubkey, encoder=nacl.encoding.HexEncoder)
                verify_key.verify("".join(proto.serializedNode), proto.signature)
                for peer in proto.serializedNode:
                    try:
                        n = objects.Node()
                        n.ParseFromString(peer)
                        self.db.vendors.save_vendor(n.guid.encode("hex"), peer)
                    except Exception:
                        pass
            except Exception, e:
                self.log.error("failed to query seed: %s" % str(e))

    def get_contract(self, node_to_ask, contract_id):
        """
        Will query the given node to fetch a contract given its hash.
        If the returned contract doesn't have the same hash, it will return None.

        After acquiring the contract it will download all the associated images if it
        does not already have them in cache.

        Args:
            node_to_ask: a `dht.node.Node` object containing an ip and port
            contract_id: a 20 byte hash in raw byte format
        """

        def get_result(result):
            try:
                if result[0]:
                    contract = json.loads(result[1][0], object_pairs_hook=OrderedDict)
                    id_in_contract = contract["vendor_offer"]["listing"]["contract_id"]

                    if id_in_contract != contract_id.encode("hex"):
                        raise Exception("Contract ID doesn't match")

                    # TODO: verify the guid in the contract matches this node's guid
                    signature = contract["vendor_offer"]["signatures"]["guid"]
                    verify_obj = json.dumps(contract["vendor_offer"]["listing"], indent=4)

                    verify_key = nacl.signing.VerifyKey(node_to_ask.pubkey)
                    verify_key.verify(verify_obj, base64.b64decode(signature))

                    bitcoin_key = contract["vendor_offer"]["listing"]["id"]["pubkeys"]["bitcoin"]
                    bitcoin_sig = contract["vendor_offer"]["signatures"]["bitcoin"]
                    valid = bitcointools.ecdsa_raw_verify(verify_obj, bitcointools.decode_sig(bitcoin_sig),
                                                          bitcoin_key)
                    if not valid:
                        raise Exception("Invalid Bitcoin signature")

                    if "moderators" in contract["vendor_offer"]["listing"]:
                        for moderator in contract["vendor_offer"]["listing"]["moderators"]:
                            guid = moderator["guid"]
                            guid_key = moderator["pubkeys"]["guid"]
                            bitcoin_key = moderator["pubkeys"]["bitcoin"]["key"]
                            bitcoin_sig = base64.b64decode(moderator["pubkeys"]["bitcoin"]["signature"])
                            h = nacl.hash.sha512(unhexlify(guid_key))
                            pow_hash = h[40:]
                            if int(pow_hash[:6], 16) >= 50 or guid != h[:40]:
                                raise Exception('Invalid GUID')
                            verify_key = nacl.signing.VerifyKey(guid_key, encoder=nacl.encoding.HexEncoder)
                            verify_key.verify(unhexlify(bitcoin_key), bitcoin_sig)
                            #TODO: should probably also validate the handle here.
                    self.cache(result[1][0], id_in_contract)
                    if "image_hashes" in contract["vendor_offer"]["listing"]["item"]:
                        for image_hash in contract["vendor_offer"]["listing"]["item"]["image_hashes"]:
                            self.get_image(node_to_ask, unhexlify(image_hash))
                    return contract
                else:
                    self.log.warning("Fetched an invalid contract from %s" % node_to_ask.id.encode("hex"))
                    return None
            except Exception:
                return None

        if node_to_ask.ip is None:
            return defer.succeed(None)
        self.log.info("fetching contract %s from %s" % (contract_id.encode("hex"), node_to_ask))
        d = self.protocol.callGetContract(node_to_ask, contract_id)
        return d.addCallback(get_result)

    def get_image(self, node_to_ask, image_hash):
        """
        Will query the given node to fetch an image given its hash.
        If the returned image doesn't have the same hash, it will return None.

        Args:
            node_to_ask: a `dht.node.Node` object containing an ip and port
            image_hash: a 20 byte hash in raw byte format
        """

        def get_result(result):
            try:
                if result[0] and digest(result[1][0]) == image_hash:
                    self.cache(result[1][0], digest(result[1][0]).encode("hex"))
                    return result[1][0]
                else:
                    return None
            except Exception:
                return None

        if node_to_ask.ip is None or len(image_hash) != 20:
            return defer.succeed(None)
        self.log.info("fetching image %s from %s" % (image_hash.encode("hex"), node_to_ask))
        d = self.protocol.callGetImage(node_to_ask, image_hash)
        return d.addCallback(get_result)

    def get_profile(self, node_to_ask):
        """
        Downloads the profile from the given node. If the images do not already
        exist in cache, it will download and cache them before returning the profile.
        """

        def get_result(result):
            try:
                verify_key = nacl.signing.VerifyKey(node_to_ask.pubkey)
                verify_key.verify(result[1][0], result[1][1])
                p = objects.Profile()
                p.ParseFromString(result[1][0])
                if p.pgp_key.public_key:
                    gpg = gnupg.GPG()
                    gpg.import_keys(p.pgp_key.publicKey)
                    if not gpg.verify(p.pgp_key.signature) or \
                                    node_to_ask.id.encode('hex') not in p.pgp_key.signature:
                        p.ClearField("pgp_key")
                if not os.path.isfile(os.path.join(DATA_FOLDER, 'cache', p.avatar_hash.encode("hex"))):
                    self.get_image(node_to_ask, p.avatar_hash)
                if not os.path.isfile(os.path.join(DATA_FOLDER, 'cache', p.header_hash.encode("hex"))):
                    self.get_image(node_to_ask, p.header_hash)
                self.cache(result[1][0], node_to_ask.id.encode("hex") + ".profile")
                return p
            except Exception:
                return None

        if node_to_ask.ip is None:
            return defer.succeed(None)
        self.log.info("fetching profile from %s" % node_to_ask)
        d = self.protocol.callGetProfile(node_to_ask)
        return d.addCallback(get_result)

    def get_user_metadata(self, node_to_ask):
        """
        Downloads just a small portion of the profile (containing the name, handle,
        and avatar hash). We need this for some parts of the UI where we list stores.
        Since we need fast loading we shouldn't download the full profile here.
        It will download the avatar if it isn't already in cache.
        """

        def get_result(result):
            try:
                verify_key = nacl.signing.VerifyKey(node_to_ask.pubkey)
                verify_key.verify(result[1][0], result[1][1])
                m = objects.Metadata()
                m.ParseFromString(result[1][0])
                if not os.path.isfile(os.path.join(DATA_FOLDER, 'cache', m.avatar_hash.encode("hex"))):
                    self.get_image(node_to_ask, m.avatar_hash)
                return m
            except Exception:
                return None

        if node_to_ask.ip is None:
            return defer.succeed(None)
        self.log.info("fetching user metadata from %s" % node_to_ask)
        d = self.protocol.callGetUserMetadata(node_to_ask)
        return d.addCallback(get_result)

    def get_listings(self, node_to_ask):
        """
        Queries a store for it's list of contracts. A `objects.Listings` protobuf
        is returned containing some metadata for each contract. The individual contracts
        should be fetched with a get_contract call.
        """

        def get_result(result):
            try:
                verify_key = nacl.signing.VerifyKey(node_to_ask.pubkey)
                verify_key.verify(result[1][0], result[1][1])
                l = objects.Listings()
                l.ParseFromString(result[1][0])
                return l
            except Exception:
                return None

        if node_to_ask.ip is None:
            return defer.succeed(None)
        self.log.info("fetching store listings from %s" % node_to_ask)
        d = self.protocol.callGetListings(node_to_ask)
        return d.addCallback(get_result)

    def get_contract_metadata(self, node_to_ask, contract_hash):
        """
        Downloads just the metadata for the contract. Useful for displaying
        search results in a list view without downloading the entire contract.
        It will download the thumbnail image if it isn't already in cache.
        """

        def get_result(result):
            try:
                verify_key = nacl.signing.VerifyKey(node_to_ask.pubkey)
                verify_key.verify(result[1][0], result[1][1])
                l = objects.Listings().ListingMetadata()
                l.ParseFromString(result[1][0])
                if l.thumbnail_hash != "":
                    if not os.path.isfile(os.path.join(DATA_FOLDER, 'cache', l.thumbnail_hash.encode("hex"))):
                        self.get_image(node_to_ask, l.thumbnail_hash)
                return l
            except Exception:
                return None

        if node_to_ask.ip is None:
            return defer.succeed(None)
        self.log.info("fetching metadata for contract %s from %s" % (contract_hash.encode("hex"), node_to_ask))
        d = self.protocol.callGetContractMetadata(node_to_ask, contract_hash)
        return d.addCallback(get_result)

    def make_moderator(self):
        """
        Set self as a moderator in the DHT.
        """

        u = objects.Profile()
        k = u.PublicKey()
        k.public_key = unhexlify(bitcointools.bip32_extract_key(KeyChain(self.db).bitcoin_master_pubkey))
        k.signature = self.signing_key.sign(k.public_key)[:64]
        u.bitcoin_key.MergeFrom(k)
        u.moderator = True
        Profile(self.db).update(u)
        proto = self.kserver.node.getProto().SerializeToString()
        self.kserver.set(digest("moderators"), digest(proto), proto)
        self.log.info("setting self as moderator on the network")

    def unmake_moderator(self):
        """
        Deletes our moderator entry from the network.
        """

        key = digest(self.kserver.node.getProto().SerializeToString())
        signature = self.signing_key.sign(key)[:64]
        self.kserver.delete("moderators", key, signature)
        Profile(self.db).remove_field("moderator")
        self.log.info("removing self as moderator from the network")

    def follow(self, node_to_follow):
        """
        Sends a follow message to another node in the network. The node must be online
        to receive the message. The message contains a signed, serialized `Follower`
        protobuf object which the recipient will store and can send to other nodes,
        proving you are following them. The response is a signed `Metadata` protobuf
        that will store in the db.
        """

        def save_to_db(result):
            if result[0] and result[1][0] == "True":
                try:
                    u = objects.Following.User()
                    u.guid = node_to_follow.id
                    u.pubkey = node_to_follow.pubkey
                    m = objects.Metadata()
                    m.ParseFromString(result[1][1])
                    u.metadata.MergeFrom(m)
                    u.signature = result[1][2]
                    verify_key = nacl.signing.VerifyKey(node_to_follow.pubkey)
                    verify_key.verify(result[1][1], result[1][2])
                    self.db.follow.follow(u)
                    return True
                except Exception:
                    return False
            else:
                return False

        proto = Profile(self.db).get(False)
        m = objects.Metadata()
        m.name = proto.name
        m.handle = proto.handle
        m.avatar_hash = proto.avatar_hash
        m.short_description = proto.short_description
        m.nsfw = proto.nsfw
        f = objects.Followers.Follower()
        f.guid = self.kserver.node.id
        f.following = node_to_follow.id
        f.pubkey = self.kserver.node.pubkey
        f.metadata.MergeFrom(m)
        signature = self.signing_key.sign(f.SerializeToString())[:64]
        d = self.protocol.callFollow(node_to_follow, f.SerializeToString(), signature)
        self.log.info("sending follow request to %s" % node_to_follow)
        return d.addCallback(save_to_db)

    def unfollow(self, node_to_unfollow):
        """
        Sends an unfollow message to a node and removes them from our db.
        """

        def save_to_db(result):
            try:
                if result[0] and result[1][0] == "True":
                    self.db.follow.unfollow(node_to_unfollow.id)
                    return True
                else:
                    return False
            except Exception:
                return False

        signature = self.signing_key.sign("unfollow:" + node_to_unfollow.id)[:64]
        d = self.protocol.callUnfollow(node_to_unfollow, signature)
        self.log.info("sending unfollow request to %s" % node_to_unfollow)
        return d.addCallback(save_to_db)

    def get_followers(self, node_to_ask, start=0):
        """
        Query the given node for a list if its followers. The response will be a
        `Followers` protobuf object. We will verify the signature for each follower
        to make sure that node really did follower this user.
        """

        def get_response(response):
            # Verify the signature on the response
            f = objects.Followers()
            try:
                verify_key = nacl.signing.VerifyKey(node_to_ask.pubkey)
                verify_key.verify(response[1][0], response[1][1])
                f.ParseFromString(response[1][0])
            except Exception:
                return (None, None)
            # Verify the signature and guid of each follower.
            count = None
            if len(response[1]) > 2:
                count = response[1][2]
            for follower in f.followers:
                try:
                    v_key = nacl.signing.VerifyKey(follower.pubkey)
                    signature = follower.signature
                    follower.ClearField("signature")
                    v_key.verify(follower.SerializeToString(), signature)
                    h = nacl.hash.sha512(follower.pubkey)
                    pow_hash = h[40:]
                    if int(pow_hash[:6], 16) >= 50 or follower.guid.encode("hex") != h[:40]:
                        raise Exception('Invalid GUID')
                    if follower.following != node_to_ask.id:
                        raise Exception('Invalid follower')
                except Exception:
                    f.followers.remove(follower)
            return (f, count)

        peer = (node_to_ask.ip, node_to_ask.port)
        if peer in self.protocol.multiplexer and \
                        self.protocol.multiplexer[peer].handler.self.remote_node_version > 1:
            d = self.protocol.callGetFollowers(node_to_ask, start=start)
        else:
            d = self.protocol.callGetFollowers(node_to_ask)
        self.log.info("fetching followers from %s" % node_to_ask)
        return d.addCallback(get_response)

    def get_following(self, node_to_ask):
        """
        Query the given node for a list of users it's following. The return
        is `Following` protobuf object that contains signed metadata for each
        user this node is following. The signature on the metadata is there to
        prevent this node from altering the name/handle/avatar associated with
        the guid.
        """

        def get_response(response):
            # Verify the signature on the response
            f = objects.Following()
            try:
                verify_key = nacl.signing.VerifyKey(node_to_ask.pubkey)
                verify_key.verify(response[1][0], response[1][1])
                f.ParseFromString(response[1][0])
            except Exception:
                return None
            for user in f.users:
                try:
                    v_key = nacl.signing.VerifyKey(user.pubkey)
                    signature = user.signature
                    v_key.verify(user.metadata.SerializeToString(), signature)
                    h = nacl.hash.sha512(user.pubkey)
                    pow_hash = h[40:]
                    if int(pow_hash[:6], 16) >= 50 or user.guid.encode("hex") != h[:40]:
                        raise Exception('Invalid GUID')
                except Exception:
                    f.users.remove(user)
            return f

        d = self.protocol.callGetFollowing(node_to_ask)
        self.log.info("fetching following list from %s" % node_to_ask)
        return d.addCallback(get_response)

    def broadcast(self, message):
        """
        Sends a broadcast message to all online followers. It will resolve
        each guid before sending the broadcast. Messages must be less than
        140 characters. Returns the number of followers the broadcast reached.
        """

        if len(message) > 140:
            return defer.succeed(0)

        def send(nodes):
            def how_many_reached(responses):
                count = 0
                for resp in responses:
                    if resp[1][0] and resp[1][1][0] == "True":
                        count += 1
                return count

            ds = []
            signature = self.signing_key.sign(str(message))[:64]
            for n in nodes:
                if n[1] is not None:
                    ds.append(self.protocol.callBroadcast(n[1], message, signature))
            return defer.DeferredList(ds).addCallback(how_many_reached)
        dl = []
        f = objects.Followers()
        f.ParseFromString(self.db.follow.get_followers())
        for follower in f.followers:
            dl.append(self.kserver.resolve(follower.guid))
        self.log.info("broadcasting %s to followers" % message)
        return defer.DeferredList(dl).addCallback(send)

    def send_message(self, receiving_node, public_key, message_type, message, subject=None, store_only=False):
        """
        Sends a message to another node. If the node isn't online it
        will be placed in the dht for the node to pick up later.
        """
        pro = Profile(self.db).get()
        p = objects.PlaintextMessage()
        p.sender_guid = self.kserver.node.id
        p.pubkey = self.kserver.node.pubkey
        p.type = message_type
        p.message = str(message)
        if subject is not None:
            p.subject = subject
        if pro.handle:
            p.handle = pro.handle
        if pro.avatar_hash:
            p.avatar_hash = pro.avatar_hash
        p.timestamp = int(time.time())
        signature = self.signing_key.sign(p.SerializeToString())[:64]
        p.signature = signature

        skephem = PrivateKey.generate()
        pkephem = skephem.public_key.encode(nacl.encoding.RawEncoder)
        box = Box(skephem, PublicKey(public_key))
        nonce = nacl.utils.random(Box.NONCE_SIZE)
        ciphertext = box.encrypt(p.SerializeToString(), nonce)

        def get_response(response):
            if not response[0]:
                ciphertext = box.encrypt(p.SerializeToString().encode("zlib"), nonce)
                self.kserver.set(digest(receiving_node.id), pkephem, ciphertext)

        self.log.info("sending encrypted message to %s" % receiving_node.id.encode("hex"))
        if not store_only:
            self.protocol.callMessage(receiving_node, pkephem, ciphertext).addCallback(get_response)
        else:
            get_response([False])

    def get_messages(self, listener):
        # if the transport hasn't been initialized yet, wait a second
        if self.protocol.multiplexer is None or self.protocol.multiplexer.transport is None:
            return task.deferLater(reactor, 1, self.get_messages, listener)

        def parse_messages(messages):
            if messages is not None:
                self.log.info("retrieved %s message(s) from the dht" % len(messages))
                for message in messages:
                    try:
                        value = objects.Value()
                        value.ParseFromString(message)
                        try:
                            box = Box(self.signing_key.to_curve25519_private_key(), PublicKey(value.valueKey))
                            ciphertext = value.serializedData
                            plaintext = box.decrypt(ciphertext).decode("zlib")
                            p = objects.PlaintextMessage()
                            p.ParseFromString(plaintext)
                            signature = p.signature
                            p.ClearField("signature")
                            verify_key = nacl.signing.VerifyKey(p.pubkey)
                            verify_key.verify(p.SerializeToString(), signature)
                            h = nacl.hash.sha512(p.pubkey)
                            pow_hash = h[40:]
                            if int(pow_hash[:6], 16) >= 50 or p.sender_guid.encode("hex") != h[:40]:
                                raise Exception('Invalid guid')
                            if p.type == objects.PlaintextMessage.Type.Value("ORDER_CONFIRMATION"):
                                c = Contract(self.db, hash_value=unhexlify(p.subject),
                                             testnet=self.protocol.multiplexer.testnet)
                                c.accept_order_confirmation(self.protocol.get_notification_listener(),
                                                            confirmation_json=p.message)
                            elif p.type == objects.PlaintextMessage.Type.Value("RECEIPT"):
                                c = Contract(self.db, hash_value=unhexlify(p.subject),
                                             testnet=self.protocol.multiplexer.testnet)
                                c.accept_receipt(self.protocol.get_notification_listener(),
                                                 self.protocol.multiplexer.blockchain,
                                                 receipt_json=p.message)
                            elif p.type == objects.PlaintextMessage.Type.Value("DISPUTE_OPEN"):
                                process_dispute(json.loads(p.message, object_pairs_hook=OrderedDict),
                                                self.db, self.protocol.get_message_listener(),
                                                self.protocol.get_notification_listener(),
                                                self.protocol.multiplexer.testnet)
                            elif p.type == objects.PlaintextMessage.Type.Value("DISPUTE_CLOSE"):
                                close_dispute(json.loads(p.message, object_pairs_hook=OrderedDict),
                                              self.db, self.protocol.get_message_listener(),
                                              self.protocol.get_notification_listener(),
                                              self.protocol.multiplexer.testnet)
                            elif p.type == objects.PlaintextMessage.Type.Value("REFUND"):
                                refund_json = json.loads(p.message, object_pairs_hook=OrderedDict)
                                c = Contract(self.db, hash_value=unhexlify(refund_json["refund"]["order_id"]),
                                             testnet=self.protocol.multiplexer.testnet)
                                c.process_refund(refund_json, self.protocol.multiplexer.blockchain,
                                                 self.protocol.get_notification_listener())
                            else:
                                listener.notify(p, signature)
                        except Exception:
                            pass
                        signature = self.signing_key.sign(value.valueKey)[:64]
                        self.kserver.delete(self.kserver.node.id, value.valueKey, signature)
                    except Exception:
                        pass
        self.kserver.get(self.kserver.node.id, False).addCallback(parse_messages)

    def purchase(self, node_to_ask, contract):
        """
        Send an order message to the vendor.

        Args:
            node_to_ask: a `dht.node.Node` object
            contract: a complete `Contract` object containing the buyer's order
        """
        def parse_response(response):
            try:
                address = contract.contract["buyer_order"]["order"]["payment"]["address"]
                chaincode = contract.contract["buyer_order"]["order"]["payment"]["chaincode"]
                masterkey_b = contract.contract["buyer_order"]["order"]["id"]["pubkeys"]["bitcoin"]
                buyer_key = derive_childkey(masterkey_b, chaincode)
                amount = contract.contract["buyer_order"]["order"]["payment"]["amount"]
                listing_hash = contract.contract["vendor_offer"]["listing"]["contract_id"]
                verify_key = nacl.signing.VerifyKey(node_to_ask.pubkey)
                verify_key.verify(
                    str(address) + str(amount) + str(listing_hash) + str(buyer_key), response[1][0])
                return response[1][0]
            except Exception:
                return False

        public_key = nacl.signing.VerifyKey(contract.contract["vendor_offer"]["listing"]["id"]["pubkeys"]["guid"],
                                            encoder=nacl.encoding.HexEncoder).to_curve25519_public_key()
        skephem = PrivateKey.generate()
        pkephem = skephem.public_key.encode(nacl.encoding.RawEncoder)
        box = Box(skephem, public_key)
        nonce = nacl.utils.random(Box.NONCE_SIZE)
        ciphertext = box.encrypt(json.dumps(contract.contract, indent=4), nonce)
        d = self.protocol.callOrder(node_to_ask, pkephem, ciphertext)
        self.log.info("purchasing contract %s from %s" % (contract.get_contract_id(), node_to_ask))
        return d.addCallback(parse_response)

    def confirm_order(self, guid, contract):
        """
        Send the order confirmation over to the buyer. If the buyer isn't
        online we will stick it in the DHT temporarily.
        """

        def get_node(node_to_ask):
            def parse_response(response):
                if response[0] and response[1][0] == "True":
                    return True
                elif not response[0]:
                    contract_dict = json.loads(json.dumps(contract.contract, indent=4),
                                               object_pairs_hook=OrderedDict)
                    del contract_dict["vendor_order_confirmation"]
                    order_id = digest(json.dumps(contract_dict, indent=4)).encode("hex")
                    self.send_message(Node(unhexlify(guid)),
                                      nacl.signing.VerifyKey(
                                          contract.contract["buyer_order"]["order"]["id"]["pubkeys"]["guid"],
                                          encoder=nacl.encoding.HexEncoder).to_curve25519_public_key().encode(),
                                      objects.PlaintextMessage.Type.Value("ORDER_CONFIRMATION"),
                                      json.dumps(contract.contract["vendor_order_confirmation"]),
                                      order_id,
                                      store_only=True)
                    return True
                else:
                    return response[1][0]

            if node_to_ask:
                public_key = nacl.signing.VerifyKey(
                    contract.contract["buyer_order"]["order"]["id"]["pubkeys"]["guid"],
                    encoder=nacl.encoding.HexEncoder).to_curve25519_public_key()
                skephem = PrivateKey.generate()
                pkephem = skephem.public_key.encode(nacl.encoding.RawEncoder)
                box = Box(skephem, public_key)
                nonce = nacl.utils.random(Box.NONCE_SIZE)
                ciphertext = box.encrypt(json.dumps(contract.contract, indent=4), nonce)
                d = self.protocol.callOrderConfirmation(node_to_ask, pkephem, ciphertext)
                return d.addCallback(parse_response)
            else:
                return parse_response([False])
        self.log.info("sending order confirmation to %s" % guid)
        return self.kserver.resolve(unhexlify(guid)).addCallback(get_node)

    def complete_order(self, guid, contract):
        """
        Send the receipt, including the payout signatures and ratings, over to the vendor.
        If the vendor isn't online we will stick it in the DHT temporarily.
        """

        def get_node(node_to_ask):
            def parse_response(response):
                if response[0] and response[1][0] == "True":
                    return True
                elif not response[0]:
                    contract_dict = json.loads(json.dumps(contract.contract, indent=4),
                                               object_pairs_hook=OrderedDict)
                    del contract_dict["vendor_order_confirmation"]
                    del contract_dict["buyer_receipt"]
                    order_id = digest(json.dumps(contract_dict, indent=4)).encode("hex")
                    self.send_message(Node(unhexlify(guid)),
                                      nacl.signing.VerifyKey(
                                          contract.contract["vendor_offer"]["listing"]["id"]["pubkeys"]["guid"],
                                          encoder=nacl.encoding.HexEncoder).to_curve25519_public_key().encode(),
                                      objects.PlaintextMessage.Type.Value("RECEIPT"),
                                      json.dumps(contract.contract["buyer_receipt"]),
                                      order_id,
                                      store_only=True)
                    return True
                else:
                    return response[1][0]

            if node_to_ask:
                public_key = nacl.signing.VerifyKey(
                    contract.contract["vendor_offer"]["listing"]["id"]["pubkeys"]["guid"],
                    encoder=nacl.encoding.HexEncoder).to_curve25519_public_key()
                skephem = PrivateKey.generate()
                pkephem = skephem.public_key.encode(nacl.encoding.RawEncoder)
                box = Box(skephem, public_key)
                nonce = nacl.utils.random(Box.NONCE_SIZE)
                ciphertext = box.encrypt(json.dumps(contract.contract, indent=4), nonce)
                d = self.protocol.callCompleteOrder(node_to_ask, pkephem, ciphertext)
                return d.addCallback(parse_response)
            else:
                return parse_response([False])
        self.log.info("sending order receipt to %s" % guid)
        return self.kserver.resolve(unhexlify(guid)).addCallback(get_node)

    def open_dispute(self, order_id, claim):
        """
        Given and order ID we will pull the contract from disk and send it along with the claim
        to both the moderator and other party to the dispute. If either party isn't online we will stick
        it in the DHT for them.
        """
        try:
            file_path = os.path.join(DATA_FOLDER, "purchases", "in progress", order_id + ".json")
            with open(file_path, 'r') as filename:
                contract = json.load(filename, object_pairs_hook=OrderedDict)
                guid = contract["vendor_offer"]["listing"]["id"]["guid"]
                handle = ""
                if "blockchain_id" in contract["vendor_offer"]["listing"]["id"]:
                    handle = contract["vendor_offer"]["listing"]["id"]["blockchain_id"]
                guid_key = contract["vendor_offer"]["listing"]["id"]["pubkeys"]["guid"]
                proof_sig = self.db.purchases.get_proof_sig(order_id)
        except Exception:
            try:
                file_path = os.path.join(DATA_FOLDER, "store", "contracts", "in progress", order_id + ".json")
                with open(file_path, 'r') as filename:
                    contract = json.load(filename, object_pairs_hook=OrderedDict)
                    guid = contract["buyer_order"]["order"]["id"]["guid"]
                    handle = ""
                    if "blockchain_id" in contract["buyer_order"]["order"]["id"]:
                        handle = contract["buyer_order"]["order"]["id"]["blockchain_id"]
                    guid_key = contract["buyer_order"]["order"]["id"]["pubkeys"]["guid"]
                    proof_sig = None
            except Exception:
                return False

        if "dispute" not in contract:
            keychain = KeyChain(self.db)
            contract["dispute"] = {}
            contract["dispute"]["info"] = {}
            contract["dispute"]["info"]["claim"] = claim
            contract["dispute"]["info"]["guid"] = keychain.guid.encode("hex")
            contract["dispute"]["info"]["avatar_hash"] = Profile(self.db).get().avatar_hash.encode("hex")
            if proof_sig:
                contract["dispute"]["info"]["proof_sig"] = base64.b64encode(proof_sig)
            info = json.dumps(contract["dispute"]["info"], indent=4)
            contract["dispute"]["signature"] = base64.b64encode(keychain.signing_key.sign(info)[:64])
            with open(file_path, 'wb') as outfile:
                outfile.write(json.dumps(contract, indent=4))

            if self.db.purchases.get_purchase(order_id) is not None:
                self.db.purchases.update_status(order_id, 4)

            elif self.db.sales.get_sale(order_id) is not None:
                self.db.sales.update_status(order_id, 4)

            avatar_hash = Profile(self.db).get().avatar_hash

            self.db.messages.save_message(guid, handle, "", order_id, "DISPUTE_OPEN",
                                          claim, time.time(), avatar_hash, "", True)

        mod_guid = contract["buyer_order"]["order"]["moderator"]
        for mod in contract["vendor_offer"]["listing"]["moderators"]:
            if mod["guid"] == mod_guid:
                mod_key = mod["pubkeys"]["guid"]

        def get_node(node_to_ask, recipient_guid, public_key):
            def parse_response(response):
                if not response[0]:
                    self.send_message(Node(unhexlify(recipient_guid)),
                                      nacl.signing.VerifyKey(
                                          public_key,
                                          encoder=nacl.encoding.HexEncoder).to_curve25519_public_key().encode(),
                                      objects.PlaintextMessage.Type.Value("DISPUTE_OPEN"),
                                      json.dumps(contract),
                                      order_id,
                                      store_only=True)

            if node_to_ask:
                enc_key = nacl.signing.VerifyKey(
                    public_key, encoder=nacl.encoding.HexEncoder).to_curve25519_public_key()
                skephem = PrivateKey.generate()
                pkephem = skephem.public_key.encode(nacl.encoding.RawEncoder)
                box = Box(skephem, enc_key)
                nonce = nacl.utils.random(Box.NONCE_SIZE)
                ciphertext = box.encrypt(json.dumps(contract, indent=4), nonce)
                d = self.protocol.callDisputeOpen(node_to_ask, pkephem, ciphertext)
                return d.addCallback(parse_response)
            else:
                return parse_response([False])

        self.kserver.resolve(unhexlify(guid)).addCallback(get_node, guid, guid_key)
        self.kserver.resolve(unhexlify(mod_guid)).addCallback(get_node, mod_guid, mod_key)

    def close_dispute(self, order_id, resolution, buyer_percentage,
                      vendor_percentage, moderator_percentage, moderator_address):
        """
        Called when a moderator closes a dispute. It will create a payout transactions refunding both
        parties and send it to them in a dispute_close message.
        """
        if float(vendor_percentage) < 0 or float(moderator_percentage) < 0 or float(buyer_percentage) < 0:
            raise Exception("Payouts percentages must be positive")
        if float(vendor_percentage) + float(buyer_percentage) > 1:
            raise Exception("Payout exceeds 100% of value")
        if not self.protocol.multiplexer.blockchain.connected:
            raise Exception("Libbitcoin server not online")
        if not self.protocol.multiplexer.testnet and \
                not (moderator_address[:1] == "1" or moderator_address[:1] == "3"):
            raise Exception("Bitcoin address is not a mainnet address")
        elif self.protocol.multiplexer.testnet and not \
                (moderator_address[:1] == "n" or moderator_address[:1] == "m" or moderator_address[:1] == "2"):
            raise Exception("Bitcoin address is not a testnet address")
        try:
            bitcointools.b58check_to_hex(moderator_address)
        except AssertionError:
            raise Exception("Invalid Bitcoin address")

        with open(os.path.join(DATA_FOLDER, "cases", order_id + ".json"), "r") as filename:
            contract = json.load(filename, object_pairs_hook=OrderedDict)

        buyer_address = contract["buyer_order"]["order"]["refund_address"]

        buyer_guid = contract["buyer_order"]["order"]["id"]["guid"]
        buyer_enc_key = nacl.signing.VerifyKey(
            contract["buyer_order"]["order"]["id"]["pubkeys"]["guid"],
            encoder=nacl.encoding.HexEncoder).to_curve25519_public_key()
        vendor_guid = contract["vendor_offer"]["listing"]["id"]["guid"]
        vendor_enc_key = nacl.signing.VerifyKey(
            contract["vendor_offer"]["listing"]["id"]["pubkeys"]["guid"],
            encoder=nacl.encoding.HexEncoder).to_curve25519_public_key()

        payment_address = contract["buyer_order"]["order"]["payment"]["address"]

        def history_fetched(ec, history):
            outpoints = []
            satoshis = 0
            outputs = []
            dispute_json = {"dispute_resolution": {"resolution": {}}}
            timeout.cancel()
            if ec:
                print ec
            else:
                for tx_type, txid, i, height, value in history:  # pylint: disable=W0612
                    if tx_type == obelisk.PointIdent.Output:
                        satoshis += value
                        o = {
                            "txid": txid.encode("hex"),
                            "vout": i,
                            "value": value,
                            "scriptPubKey": "00"
                        }
                        if o not in outpoints:
                            outpoints.append(o)

                if satoshis <= 0:
                    d.callback(False)
                else:
                    satoshis -= TRANSACTION_FEE
                    moderator_fee = int(float(moderator_percentage) * satoshis)
                    satoshis -= moderator_fee

                    if moderator_fee > 0:
                        outputs.append({'value': moderator_fee, 'address': moderator_address})
                    dispute_json["dispute_resolution"]["resolution"]["moderator_address"] = moderator_address
                    dispute_json["dispute_resolution"]["resolution"]["moderator_fee"] = \
                        round(moderator_fee / float(100000000), 8)
                    dispute_json["dispute_resolution"]["resolution"]["transaction_fee"] = \
                        round(TRANSACTION_FEE / float(100000000), 8)
                    if float(buyer_percentage) > 0:
                        amt = int(float(buyer_percentage) * satoshis)
                        dispute_json["dispute_resolution"]["resolution"]["buyer_payout"] = \
                            round(amt / float(100000000), 8)
                        outputs.append({'value': amt,
                                        'address': buyer_address})
                    if float(vendor_percentage) > 0:
                        amt = int(float(vendor_percentage) * satoshis)
                        dispute_json["dispute_resolution"]["resolution"]["vendor_payout"] = \
                            round(amt / float(100000000), 8)
                        outputs.append({'value': amt,
                                        'address': vendor_address})

                    tx = BitcoinTransaction.make_unsigned(outpoints, outputs,
                                                          testnet=self.protocol.multiplexer.testnet)
                    chaincode = contract["buyer_order"]["order"]["payment"]["chaincode"]
                    redeem_script = str(contract["buyer_order"]["order"]["payment"]["redeem_script"])
                    masterkey_m = bitcointools.bip32_extract_key(KeyChain(self.db).bitcoin_master_privkey)
                    moderator_priv = derive_childkey(masterkey_m, chaincode, bitcointools.MAINNET_PRIVATE)

                    signatures = tx.create_signature(moderator_priv, redeem_script)
                    dispute_json["dispute_resolution"]["resolution"]["order_id"] = order_id
                    dispute_json["dispute_resolution"]["resolution"]["tx_signatures"] = signatures
                    dispute_json["dispute_resolution"]["resolution"]["claim"] = self.db.cases.get_claim(order_id)
                    dispute_json["dispute_resolution"]["resolution"]["decision"] = resolution
                    dispute_json["dispute_resolution"]["signature"] = \
                        base64.b64encode(KeyChain(self.db).signing_key.sign(json.dumps(
                            dispute_json["dispute_resolution"]["resolution"], indent=4))[:64])

                    contract["dispute_resolution"] = dispute_json["dispute_resolution"]
                    with open(DATA_FOLDER + "cases/" + order_id + ".json", 'wb') as outfile:
                        outfile.write(json.dumps(contract, indent=4))

                    send(dispute_json)

        def send(dispute_json):
            def get_node(node_to_ask, recipient_guid, public_key):
                def parse_response(response):
                    if not response[0]:
                        self.send_message(Node(unhexlify(recipient_guid)),
                                          public_key.encode(),
                                          objects.PlaintextMessage.Type.Value("DISPUTE_CLOSE"),
                                          dispute_json,
                                          order_id,
                                          store_only=True)

                if node_to_ask:
                    skephem = PrivateKey.generate()
                    pkephem = skephem.public_key.encode(nacl.encoding.RawEncoder)
                    box = Box(skephem, public_key)
                    nonce = nacl.utils.random(Box.NONCE_SIZE)
                    ciphertext = box.encrypt(json.dumps(dispute_json, indent=4), nonce)
                    self.protocol.callDisputeClose(node_to_ask, pkephem, ciphertext).addCallback(parse_response)
                else:
                    parse_response([False])

            self.kserver.resolve(unhexlify(vendor_guid)).addCallback(get_node, vendor_guid, vendor_enc_key)
            self.kserver.resolve(unhexlify(buyer_guid)).addCallback(get_node, buyer_guid, buyer_enc_key)
            self.db.cases.update_status(order_id, 1)
            d.callback(True)

        d = defer.Deferred()

        if "dispute_resolution" not in contract:
            if "vendor_order_confirmation" in contract and float(vendor_percentage) > 0:
                vendor_address = contract["vendor_order_confirmation"]["invoice"]["payout"]["address"]
            elif "vendor_order_confirmation" not in contract and float(vendor_percentage) > 0:
                raise Exception("Cannot refund seller before order confirmation is sent")

            def libbitcoin_timeout():
                d.callback("timed out")

            timeout = reactor.callLater(5, libbitcoin_timeout)
            self.protocol.multiplexer.blockchain.fetch_history2(payment_address, history_fetched)
        else:
            dispute_json = {"dispute_resolution": contract["dispute_resolution"]}
            send(dispute_json)
        return d

    def release_funds(self, order_id):
        """
        This function should be called to release funds from a disputed contract after
        the moderator has resolved the dispute and provided his signature.
        """
        if os.path.exists(os.path.join(DATA_FOLDER, "purchases", "in progress", order_id + ".json")):
            file_path = os.path.join(DATA_FOLDER, "purchases", "in progress", order_id + ".json")
            outpoints = json.loads(self.db.purchases.get_outpoint(order_id))
        elif os.path.exists(os.path.join(DATA_FOLDER, "store", "contracts", "in progress", order_id + ".json")):
            file_path = os.path.join(DATA_FOLDER, "store", "contracts", "in progress", order_id + ".json")
            outpoints = json.loads(self.db.sales.get_outpoint(order_id))

        with open(file_path, 'r') as filename:
            contract = json.load(filename, object_pairs_hook=OrderedDict)

        outputs = []

        moderator_fee = int(round(float(contract["dispute_resolution"]
                                        ["resolution"]["moderator_fee"]) * 100000000))
        if moderator_fee > 0:
            outputs.append({'value': moderator_fee,
                            'address': contract["dispute_resolution"]["resolution"]["moderator_address"]})

        if "buyer_payout" in contract["dispute_resolution"]["resolution"]:
            buyer_address = contract["buyer_order"]["order"]["refund_address"]
            outputs.append({'value': int(round(float(contract["dispute_resolution"]
                                                     ["resolution"]["buyer_payout"]) * 100000000)),
                            'address': buyer_address})

        if "vendor_payout" in contract["dispute_resolution"]["resolution"]:
            vendor_address = contract["vendor_order_confirmation"]["invoice"]["payout"]["address"]
            outputs.append({'value': int(round(float(contract["dispute_resolution"]
                                                     ["resolution"]["vendor_payout"]) * 100000000)),
                            'address': vendor_address})

        tx = BitcoinTransaction.make_unsigned(outpoints, outputs, testnet=self.protocol.multiplexer.testnet)
        chaincode = contract["buyer_order"]["order"]["payment"]["chaincode"]
        redeem_script = str(contract["buyer_order"]["order"]["payment"]["redeem_script"])
        masterkey = bitcointools.bip32_extract_key(KeyChain(self.db).bitcoin_master_privkey)
        childkey = derive_childkey(masterkey, chaincode, bitcointools.MAINNET_PRIVATE)

        own_sig = tx.create_signature(childkey, redeem_script)

        signatures = []
        for index in range(0, len(outpoints)):
            sig_ob = {"index": index, "signatures": []}
            for s in own_sig:
                if int(s["index"]) == index:
                    sig_ob["signatures"].append(s["signature"])
            for s in contract["dispute_resolution"]["resolution"]["tx_signatures"]:
                if int(s["index"]) == index:
                    sig_ob["signatures"].append(s["signature"])
            signatures.append(sig_ob)

        tx.multisign(signatures, redeem_script)
        tx.broadcast(self.protocol.multiplexer.blockchain)
        self.db.transactions.add_transaction(tx.to_raw_tx())
        self.log.info("broadcasting payout tx %s to network" % tx.get_hash())

        if self.db.purchases.get_purchase(order_id) is not None:
            self.db.purchases.update_status(order_id, 6)
        elif self.db.sales.get_sale(order_id) is not None:
            self.db.sales.update_status(order_id, 6)

    def get_ratings(self, node_to_ask, listing_hash=None):
        """
        Query the given node for a listing of ratings/reviews for the given listing.
        """
        def get_result(result):
            try:
                verify_key = nacl.signing.VerifyKey(node_to_ask.pubkey)
                verify_key.verify(result[1][0], result[1][1])
                ratings = json.loads(result[1][0].decode("zlib"), object_pairs_hook=OrderedDict)
                ret = []
                for rating in ratings:
                    address = rating["tx_summary"]["address"]
                    buyer_key = rating["tx_summary"]["buyer_key"]
                    amount = rating["tx_summary"]["amount"]
                    listing_hash = rating["tx_summary"]["listing"]
                    proof_sig = rating["tx_summary"]["proof_of_tx"]
                    try:
                        verify_key.verify(str(address) + str(amount) + str(listing_hash) + str(buyer_key),
                                          base64.b64decode(proof_sig))

                        valid = bitcointools.ecdsa_raw_verify(json.dumps(rating["tx_summary"], indent=4),
                                                              bitcointools.decode_sig(rating["signature"]),
                                                              buyer_key)
                        if not valid:
                            raise Exception("Bitcoin signature not valid")

                        if "buyer_guid" in rating["tx_summary"] or "buyer_guid_key" in rating["tx_summary"]:
                            buyer_key_bin = unhexlify(rating["tx_summary"]["buyer_guid_key"])
                            buyer_key = nacl.signing.VerifyKey(buyer_key_bin)
                            buyer_key.verify(json.dumps(rating["tx_summary"], indent=4),
                                             base64.b64decode(rating["guid_signature"]))
                            h = nacl.hash.sha512(buyer_key_bin)
                            pow_hash = h[40:]
                            if int(pow_hash[:6], 16) >= 50 or rating["tx_summary"]["buyer_guid"] != h[:40]:
                                raise Exception('Invalid GUID')

                        ret.append(rating)
                    except Exception:
                        pass
                return ret
            except Exception:
                return None

        if node_to_ask.ip is None:
            return defer.succeed(None)
        a = "ALL" if listing_hash is None else listing_hash.encode("hex")
        self.log.info("fetching ratings for contract %s from %s" % (a, node_to_ask))
        d = self.protocol.callGetRatings(node_to_ask, listing_hash)
        return d.addCallback(get_result)

    def refund(self, order_id):
        """
        Refund the given order_id. If this is a direct payment he transaction will be
        immediately broadcast to the Bitcoin network otherwise the refund message sent
        to the buyer with contain the signature.
        """
        file_path = os.path.join(DATA_FOLDER + "store", "contracts", "in progress", order_id + ".json")
        if not os.path.exists(file_path):
            file_path = os.path.join(DATA_FOLDER, "store", "contracts", "trade receipts", order_id + ".json")
        outpoints = json.loads(self.db.sales.get_outpoint(order_id))

        with open(file_path, 'r') as filename:
            contract = json.load(filename, object_pairs_hook=OrderedDict)

        buyer_guid = contract["buyer_order"]["order"]["id"]["guid"]
        buyer_enc_key = nacl.signing.VerifyKey(
            contract["buyer_order"]["order"]["id"]["pubkeys"]["guid"],
            encoder=nacl.encoding.HexEncoder).to_curve25519_public_key()
        if "refund" in contract:
            refund_json = {"refund": contract["refund"]}
        else:
            refund_address = contract["buyer_order"]["order"]["refund_address"]
            chaincode = contract["buyer_order"]["order"]["payment"]["chaincode"]
            masterkey_v = bitcointools.bip32_extract_key(KeyChain(self.db).bitcoin_master_privkey)
            vendor_priv = derive_childkey(masterkey_v, chaincode, bitcointools.MAINNET_PRIVATE)

            refund_json = {"refund": {}}
            refund_json["refund"]["order_id"] = order_id
            if "moderator" in contract["buyer_order"]["order"]:
                in_value = 0
                for outpoint in outpoints:
                    in_value += outpoint["value"]
                out_value = in_value - long(contract["buyer_order"]["order"]["payment"]["refund_tx_fee"])
                tx = BitcoinTransaction.make_unsigned(outpoints, refund_address,
                                                      testnet=self.protocol.multiplexer.testnet,
                                                      out_value=out_value)
                redeem_script = contract["buyer_order"]["order"]["payment"]["redeem_script"]
                sigs = tx.create_signature(vendor_priv, redeem_script)
                refund_json["refund"]["value"] = round(tx.get_out_value() / float(100000000), 8)
                refund_json["refund"]["signature(s)"] = sigs
            else:
                tx = BitcoinTransaction.make_unsigned(outpoints, refund_address,
                                                      testnet=self.protocol.multiplexer.testnet)
                tx.sign(vendor_priv)
                tx.broadcast(self.protocol.multiplexer.blockchain)
                self.db.transactions.add_transaction(tx.to_raw_tx())
                self.log.info("broadcasting refund tx %s to network" % tx.get_hash())
                refund_json["refund"]["txid"] = tx.get_hash()

            contract["refund"] = refund_json["refund"]
            self.db.sales.update_status(order_id, 7)
            file_path = os.path.join(DATA_FOLDER, "store", "contracts", "trade receipts", order_id + ".json")
            with open(file_path, 'w') as outfile:
                outfile.write(json.dumps(contract, indent=4))
            file_path = os.path.join(DATA_FOLDER, "store", "contracts", "in progress", order_id + ".json")
            if os.path.exists(file_path):
                os.remove(file_path)

        def get_node(node_to_ask):
            def parse_response(response):
                if response[0] and response[1][0] == "True":
                    return True
                if not response[0]:
                    self.send_message(Node(unhexlify(buyer_guid)),
                                      buyer_enc_key.encode(),
                                      objects.PlaintextMessage.Type.Value("REFUND"),
                                      refund_json,
                                      order_id,
                                      store_only=True)
                    return True
                else:
                    return response[1][0]

            if node_to_ask:
                skephem = PrivateKey.generate()
                pkephem = skephem.public_key.encode(nacl.encoding.RawEncoder)
                box = Box(skephem, buyer_enc_key)
                nonce = nacl.utils.random(Box.NONCE_SIZE)
                ciphertext = box.encrypt(json.dumps(refund_json, indent=4), nonce)
                d = self.protocol.callRefund(node_to_ask, pkephem, ciphertext)
                return d.addCallback(parse_response)
            else:
                return parse_response([False])

        self.log.info("sending refund message to %s" % buyer_guid)
        return self.kserver.resolve(unhexlify(buyer_guid)).addCallback(get_node)

    def update_listings(self):
        try:
            if self.protocol.multiplexer is None:
                return reactor.callLater(1, self.update_listings)
            fname = os.path.join(DATA_FOLDER, "store", "listings.pickle")
            if os.path.exists(fname):
                with open(fname, 'r') as f:
                    data = pickle.load(f)
            else:
                data = {}

            l = objects.Listings()
            l.ParseFromString(self.db.listings.get_proto())
            for listing in l.listing:
                contract_hash = listing.contract_hash
                c = Contract(self.db, hash_value=contract_hash, testnet=self.protocol.multiplexer.testnet)
                if contract_hash not in data or time.time() - data[contract_hash] > 500000:
                    for keyword in c.contract["vendor_offer"]["listing"]["item"]["keywords"]:
                        self.kserver.set(digest(keyword.lower()), unhexlify(c.get_contract_id()),
                                         self.kserver.node.getProto().SerializeToString())
                    data[contract_hash] = time.time()
                if c.check_expired():
                    c.delete(True)
                    if contract_hash in data:
                        del data[contract_hash]
            guid = KeyChain(self.db).guid
            moderator = Profile(self.db).get().moderator
            if (guid not in data or time.time() - data[guid] > 500000) and moderator:
                self.make_moderator()
                data[guid] = time.time()
            with open(fname, 'w') as f:
                pickle.dump(data, f)
        except Exception:
            pass

    def update_moderators_on_listings(self, moderator_list):
        try:
            l = objects.Listings()
            l.ParseFromString(self.db.listings.get_proto())
        except Exception:
            return
        keychain = KeyChain(self.db)
        for listing in l.listing:
            try:
                contract_hash = listing.contract_hash
                c = Contract(self.db, hash_value=contract_hash, testnet=self.protocol.multiplexer.testnet)
                contract_moderators = []
                if "moderators" in c.contract["vendor_offer"]["listing"]:
                    for m in c.contract["vendor_offer"]["listing"]["moderators"]:
                        contract_moderators.append(m["guid"])
                mods_to_remove = list(set(contract_moderators) - set(moderator_list))
                mods_to_add = list(set(moderator_list) - set(contract_moderators))
                for mod in mods_to_add:
                    mod_info = self.db.moderators.get_moderator(mod)
                    if mod_info is not None:
                        moderator_json = {
                            "guid": mod,
                            "name": mod_info[5],
                            "avatar": mod_info[7].encode("hex"),
                            "short_description": mod_info[6],
                            "fee": str(mod_info[8]) + "%",
                            "blockchain_id": mod_info[4],
                            "pubkeys": {
                                "guid": mod_info[1].encode("hex"),
                                "bitcoin": {
                                    "key": mod_info[2].encode("hex"),
                                    "signature": base64.b64encode(mod_info[3])
                                }
                            }
                        }
                        if "moderators" not in c.contract["vendor_offer"]["listing"]:
                            c.contract["vendor_offer"]["listing"]["moderators"] = []
                        c.contract["vendor_offer"]["listing"]["moderators"].append(moderator_json)
                for mod in mods_to_remove:
                    for rem in c.contract["vendor_offer"]["listing"]["moderators"]:
                        if rem["guid"] == mod:
                            c.contract["vendor_offer"]["listing"]["moderators"].remove(rem)
                if "moderators" in c.contract["vendor_offer"]["listing"] and \
                                len(c.contract["vendor_offer"]["listing"]["moderators"]) == 0:
                    del c.contract["vendor_offer"]["listing"]["moderators"]

                listing = json.dumps(c.contract["vendor_offer"]["listing"], indent=4)
                c.contract["vendor_offer"]["signatures"] = {}
                c.contract["vendor_offer"]["signatures"]["guid"] = \
                    base64.b64encode(keychain.signing_key.sign(listing)[:64])
                c.contract["vendor_offer"]["signatures"]["bitcoin"] = \
                    bitcointools.encode_sig(*bitcointools.ecdsa_raw_sign(
                        listing, bitcointools.bip32_extract_key(keychain.bitcoin_master_privkey)))
                c.previous_title = None
                c.save()
            except Exception:
                pass

    @staticmethod
    def cache(file_to_save, filename):
        """
        Saves the file to a cache folder override previous versions if any.
        """
<<<<<<< HEAD
        with open(DATA_FOLDER + "cache/" + filename, 'wb') as outfile:
            outfile.write(file_to_save)

    @staticmethod
    def load_from_cache(filename):
        """
        Loads a file from cache
        """
        filepath = DATA_FOLDER + "cache/" + filename
        if not os.path.exists(filepath):
            return None
        with open(filepath, "r") as filename:
                f = filename.read()
        return f
=======
        with open(os.path.join(DATA_FOLDER, "cache", filename), 'wb') as outfile:
            outfile.write(file_to_save)
>>>>>>> 5cf5e569
<|MERGE_RESOLUTION|>--- conflicted
+++ resolved
@@ -1247,8 +1247,7 @@
         """
         Saves the file to a cache folder override previous versions if any.
         """
-<<<<<<< HEAD
-        with open(DATA_FOLDER + "cache/" + filename, 'wb') as outfile:
+        with open(os.path.join(DATA_FOLDER, "cache", filename), 'wb') as outfile:
             outfile.write(file_to_save)
 
     @staticmethod
@@ -1261,8 +1260,4 @@
             return None
         with open(filepath, "r") as filename:
                 f = filename.read()
-        return f
-=======
-        with open(os.path.join(DATA_FOLDER, "cache", filename), 'wb') as outfile:
-            outfile.write(file_to_save)
->>>>>>> 5cf5e569
+        return f