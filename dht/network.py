"""
Package for interacting on the network at a high level.

Copyright (c) 2014 Brian Muller
Copyright (c) 2015 OpenBazaar
"""

import pickle
import httplib
from binascii import hexlify
from twisted.internet.task import LoopingCall
from twisted.internet import defer, reactor, task

import nacl.signing
import nacl.hash
import nacl.encoding

from seed import peers
from log import Logger
from dht.protocol import KademliaProtocol
from dht.utils import deferredDict, digest
from dht.storage import ForgetfulStorage
from dht.node import Node
from dht.crawling import ValueSpiderCrawl
from dht.crawling import NodeSpiderCrawl

from protos import objects


class Server(object):
    """
    High level view of a node instance.  This is the object that should be created
    to start listening as an active node on the network.
    """

    def __init__(self, node, ksize=20, alpha=3, storage=None):
        """
        Create a server instance.  This will start listening on the given port.

        Args:
            node: The node instance for this peer. It must contain (at minimum) an ID,
                public key, ip address, and port.
            ksize (int): The k parameter from the paper
            alpha (int): The alpha parameter from the paper
            storage: An instance that implements :interface:`~dht.storage.IStorage`
        """
        self.ksize = ksize
        self.alpha = alpha
        self.log = Logger(system=self)
        self.storage = storage or ForgetfulStorage()
        self.node = node
        self.protocol = KademliaProtocol(self.node, self.storage, ksize)
        self.refreshLoop = LoopingCall(self.refreshTable).start(3600)

    def listen(self, port):
        """
        Start listening on the given port.

        This is the same as calling::

            reactor.listenUDP(port, server.protocol)
        """
        return reactor.listenUDP(port, self.protocol)

    def refreshTable(self):
        """
        Refresh buckets that haven't had any lookups in the last hour
        (per section 2.3 of the paper).
        """
        ds = []
        for id in self.protocol.getRefreshIDs():
            node = Node(id)
            nearest = self.protocol.router.findNeighbors(node, self.alpha)
            spider = NodeSpiderCrawl(self.protocol, node, nearest)
            ds.append(spider.find())

        def republishKeys(_):
            ds = []
            # Republish keys older than one hour
            for keyword in self.storage.iterkeys():
                for k, v in self.storage.iteritems(keyword):
                    if self.storage.get_ttl(keyword, k) < 601200:
                        ds.append(self.set(keyword, k, v))

        return defer.gatherResults(ds).addCallback(republishKeys)

    def querySeed(self, seed, pubkey):
        """
        Query an HTTP seed and return a `list` if (ip, port) `tuple` pairs.

        Args:
           seed: A `string` consisting of "ip:port" or "hostname:port"
           pubkey: The hex encoded public key to verify the signature on the response
        """
        nodes = []
        c = httplib.HTTPConnection(seed)
        c.request("GET", "/")
        response = c.getresponse()
        self.log.info("Https response from %s: %s, %s" % (seed, response.status, response.reason))
        data = response.read()
        reread_data = data.decode("zlib")
        proto = peers.PeerSeeds()
        try:
            proto.ParseFromString(reread_data)
            for peer in proto.peer_data:
                p = peers.PeerData()
                p.ParseFromString(peer)
                tup = (str(p.ip_address), p.port)
                nodes.append(tup)
            verify_key = nacl.signing.VerifyKey(pubkey, encoder=nacl.encoding.HexEncoder)
<<<<<<< HEAD
            verify_key.verify(proto.signature + "".join(proto.peer_data))
            return nodes
        except:
=======
            verify_key.verify(seed.signature + "".join(seeds.peer_data))
        except Exception:
>>>>>>> c6965fa4
            self.log.error("Error parsing seed response.")
        return nodes

    def bootstrappableNeighbors(self):
        """
        Get a :class:`list` of (ip, port) :class:`tuple` pairs suitable for use as an argument
        to the bootstrap method.

        The server should have been bootstrapped
        already - this is just a utility for getting some neighbors and then
        storing them if this server is going down for a while.  When it comes
        back up, the list of nodes can be used to bootstrap.
        """
        neighbors = self.protocol.router.findNeighbors(self.node)
        return [tuple(n)[-2:] for n in neighbors]

    def bootstrap(self, addrs):
        """
        Bootstrap the server by connecting to other known nodes in the network.

        Args:
            addrs: A `list` of (ip, port) `tuple` pairs.  Note that only IP addresses
                   are acceptable - hostnames will cause an error.
        """

        # if the transport hasn't been initialized yet, wait a second
        if self.protocol.multiplexer.transport is None:
            return task.deferLater(reactor, 1, self.bootstrap, addrs)

        def initTable(results):
            nodes = []
            for addr, result in results.items():
                if result[0]:
                    n = objects.Node()
                    try:
                        n.ParseFromString(result[1][0])
                        pubkey = n.signedPublicKey[len(n.signedPublicKey) - 32:]
                        verify_key = nacl.signing.VerifyKey(pubkey)
                        verify_key.verify(n.signedPublicKey)
                        h = nacl.hash.sha512(n.signedPublicKey)
                        pow = h[64:128]
                        if int(pow[:6], 16) >= 50 or hexlify(n.guid) != h[:40]:
                            raise Exception('Invalid GUID')
                        nodes.append(Node(n.guid, addr[0], addr[1], n.signedPublicKey))
                    except Exception:
                        self.log.msg("Bootstrap node returned invalid GUID")
            spider = NodeSpiderCrawl(self.protocol, self.node, nodes, self.ksize, self.alpha)
            return spider.find()

        ds = {}
        for addr in addrs:
            ds[addr] = self.protocol.ping((addr[0], addr[1]))
        return deferredDict(ds).addCallback(initTable)

    def inetVisibleIP(self):
        """
        Get the internet visible IP's of this node as other nodes see it.

        Returns:
            A `list` of IP's.  If no one can be contacted, then the `list` will be empty.
        """

        def handle(results):
            ips = []
            for result in results:
                if result[0]:
                    ips.append((result[1][0], int(result[1][1])))
            self.log.debug("other nodes think our ip is %s" % str(ips))
            return ips

        ds = []
        for neighbor in self.bootstrappableNeighbors():
            ds.append(self.protocol.stun(neighbor))
        return defer.gatherResults(ds).addCallback(handle)

    def get(self, keyword):
        """
        Get a key if the network has it.

        Returns:
            :class:`None` if not found, the value otherwise.
        """
        dkey = digest(keyword)
        if self.storage.get(dkey) is not None:
            return defer.succeed(self.storage.get(dkey))
        node = Node(dkey)
        nearest = self.protocol.router.findNeighbors(node)
        if len(nearest) == 0:
            self.log.warning("There are no known neighbors to get key %s" % keyword)
            return None
        spider = ValueSpiderCrawl(self.protocol, node, nearest, self.ksize, self.alpha)
        return spider.find()

    def set(self, keyword, key, value):
        """
        Set the given key/value tuple at the hash of the given keyword.
        All values stored in the DHT are stored as dictionaries of key/value
        pairs. If a value already exists for a given keyword, the new key/value
        pair will be appended to the dictionary.

        Args:
            keyword: a `string` keyword. The SHA1 hash of which will be used as
                the key when inserting in the DHT.
            key: the 20 byte hash of the data.
            value: a serialized `protos.objects.Node` object which serves as a
                pointer to the node storing the data.

        Return: True if at least one peer responded. False if the store rpc
            completely failed.
        """
        self.log.debug("setting '%s' = '%s':'%s' on network" % (keyword, hexlify(key), hexlify(value)))
        dkey = digest(keyword)

        def store(nodes):
            self.log.info("setting '%s' on %s" % (keyword, map(str, nodes)))
            ds = [self.protocol.callStore(node, dkey, key, value) for node in nodes]

            keynode = Node(dkey)
            if self.node.distanceTo(keynode) < max([n.distanceTo(keynode) for n in nodes]):
                self.storage[dkey] = (key, value)
                self.log.debug("got a store request from %s, storing value" % str(self.node))

            return defer.DeferredList(ds).addCallback(self._anyRespondSuccess)

        node = Node(dkey)
        nearest = self.protocol.router.findNeighbors(node)
        if len(nearest) == 0:
            self.log.warning("There are no known neighbors to set key %s" % key)
            return defer.succeed(False)
        spider = NodeSpiderCrawl(self.protocol, node, nearest, self.ksize, self.alpha)
        return spider.find().addCallback(store)

    def delete(self, keyword, key, signature):
        """
        Delete the given key/value pair from the keyword dictionary on the network.
        To delete you must provide a signature covering the key that you wish to
        delete. It will be verified against the public key stored in the value. We
        use our ksize as alpha to make sure we reach as many nodes storing our value
        as possible.

        Args:
            keyword: the `string` keyword where the data being deleted is stored.
            key: the 20 byte hash of the data.
            signature: a signature covering the key.

        """
        self.log.info("deleting '%s':'%s' from the network" % (keyword, hexlify(key)))
        dkey = digest(keyword)

        def delete(nodes):
            self.log.debug("deleting '%s' on %s" % (key, map(str, nodes)))
            ds = [self.protocol.callDelete(node, dkey, key, signature) for node in nodes]

            if self.storage.getSpecific(dkey, key) is not None:
                self.storage.delete(dkey, key)

            return defer.DeferredList(ds).addCallback(self._anyRespondSuccess)

        node = Node(dkey)
        nearest = self.protocol.router.findNeighbors(node)
        if len(nearest) == 0:
            self.log.warning("There are no known neighbors to delete key %s" % key)
            return defer.succeed(False)
        spider = NodeSpiderCrawl(self.protocol, node, nearest, self.ksize, self.ksize)
        return spider.find().addCallback(delete)

    def resolve(self, guid):
        """
        Given a guid return a `Node` object containing its ip and port or none if it's
        not found.

        Args:
            guid: the 20 raw bytes representing the guid.
        """
        node_to_find = Node(guid)

        def check_for_node(nodes):
            for node in nodes:
                if node.id == node_to_find.id:
                    return node
            return None
        index = self.protocol.router.getBucketFor(node_to_find)
        nodes = self.protocol.router.buckets[index].getNodes()
        for node in nodes:
            if node.id == node_to_find.id:
                return defer.succeed(node)
        nearest = self.protocol.router.findNeighbors(node_to_find)
        if len(nearest) == 0:
            self.log.warning("There are no known neighbors to find node %s" % node_to_find.id.encode("hex"))
            return defer.succeed(None)
        spider = NodeSpiderCrawl(self.protocol, node_to_find, nearest, self.ksize, self.alpha)
        return spider.find().addCallback(check_for_node)

    def _anyRespondSuccess(self, responses):
        """
        Given the result of a DeferredList of calls to peers, ensure that at least
        one of them was contacted and responded with a Truthy result.
        """
        for deferSuccess, result in responses:
            peerReached, peerResponse = result
            if deferSuccess and peerReached and peerResponse:
                return True
        return False

    def saveState(self, fname):
        """
        Save the state of this node (the alpha/ksize/id/immediate neighbors)
        to a cache file with the given fname.
        """
        data = {'ksize': self.ksize,
                'alpha': self.alpha,
                'id': self.node.id,
                'signed_pubkey': self.node.signed_pubkey,
                'neighbors': self.bootstrappableNeighbors()}
        if len(data['neighbors']) == 0:
            self.log.warning("No known neighbors, so not writing to cache.")
            return
        with open(fname, 'w') as f:
            pickle.dump(data, f)

    @classmethod
    def loadState(cls, fname, ip_address, port, multiplexer, storage=None):
        """
        Load the state of this node (the alpha/ksize/id/immediate neighbors)
        from a cache file with the given fname.
        """
        with open(fname, 'r') as f:
            data = pickle.load(f)
        n = Node(data['id'], ip_address, port, data['signed_pubkey'])
        s = Server(n, data['ksize'], data['alpha'], storage=storage)
        s.protocol.connect_multiplexer(multiplexer)
        if len(data['neighbors']) > 0:
            s.bootstrap(data['neighbors'])
        return s

    def saveStateRegularly(self, fname, frequency=600):
        """
        Save the state of node with a given regularity to the given
        filename.

        Args:
            fname: File name to save retularly to
            frequencey: Frequency in seconds that the state should be saved.
                        By default, 10 minutes.
        """
        loop = LoopingCall(self.saveState, fname)
        loop.start(frequency)
        return loop<|MERGE_RESOLUTION|>--- conflicted
+++ resolved
@@ -108,14 +108,9 @@
                 tup = (str(p.ip_address), p.port)
                 nodes.append(tup)
             verify_key = nacl.signing.VerifyKey(pubkey, encoder=nacl.encoding.HexEncoder)
-<<<<<<< HEAD
             verify_key.verify(proto.signature + "".join(proto.peer_data))
             return nodes
-        except:
-=======
-            verify_key.verify(seed.signature + "".join(seeds.peer_data))
         except Exception:
->>>>>>> c6965fa4
             self.log.error("Error parsing seed response.")
         return nodes
 
