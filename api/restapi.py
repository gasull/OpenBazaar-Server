--- conflicted
+++ resolved
@@ -540,7 +540,6 @@
                                   request.args["moderator"][0] if "moderator" in request.args else None,
                                   options)
 
-<<<<<<< HEAD
             def get_node(node):
                 if node is not None:
                     self.mserver.purchase(node, c).addCallback(handle_response, c)
@@ -603,16 +602,6 @@
             request.write(json.dumps({"success": False, "reason": e.message}, indent=4))
             request.finish()
             return server.NOT_DONE_YET
-=======
-        def get_node(node):
-            if node is not None:
-                self.mserver.purchase(node, c).addCallback(handle_response, c)
-            else:
-                request.write("False")
-                request.finish()
-        seller_guid = unhexlify(c.contract["vendor_offer"]["listing"]["id"]["guid"])
-        self.kserver.resolve(seller_guid).addCallback(get_node)
-        return server.NOT_DONE_YET
 
     @POST('^/api/v1/backup_files')
     def backup_files(self, request):
@@ -634,5 +623,4 @@
     @POST('^/api/v1/import_database')
     def import_database(self, request):
         remove_previous = request.args["remove_previous"][0]
-        return backupTool.importDatabase(remove_previous)
->>>>>>> d18ca0aa
+        return backupTool.importDatabase(remove_previous)