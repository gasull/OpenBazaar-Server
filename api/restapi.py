__author__ = 'chris'
import json
import os
import pickle
from txrestapi.resource import APIResource
from txrestapi.methods import GET, POST, DELETE
from twisted.web import server
from twisted.web.resource import NoResource
from twisted.web import http
from twisted.internet import defer, reactor
from binascii import unhexlify
from constants import DATA_FOLDER
from twisted.protocols.basic import FileSender
from protos.countries import CountryCode
from protos import objects
from keyutils.keys import KeyChain
from dht.utils import digest
from market.profile import Profile
from market.contracts import Contract
from collections import OrderedDict

DEFAULT_RECORDS_COUNT = 20
DEFAULT_RECORDS_OFFSET = 0


class OpenBazaarAPI(APIResource):
    """
    This RESTful API allows clients to pull relevant data from the
    OpenBazaar daemon for use in a GUI or other application.
    """

    def __init__(self, mserver, kserver, protocol):
        self.mserver = mserver
        self.kserver = kserver
        self.protocol = protocol
        self.db = mserver.db
        self.keychain = KeyChain(self.db)
        APIResource.__init__(self)

    @GET('^/api/v1/get_image')
    def get_image(self, request):
        @defer.inlineCallbacks
        def _showImage(resp=None):
            @defer.inlineCallbacks
            def _setContentDispositionAndSend(file_path, extension, content_type):
                request.setHeader('content-disposition', 'filename="%s.%s"' % (file_path, extension))
                request.setHeader('content-type', content_type)

                f = open(file_path, "rb")
                yield FileSender().beginFileTransfer(f, request)
                f.close()
                defer.returnValue(0)

            if os.path.exists(image_path):
                yield _setContentDispositionAndSend(image_path, ".jpg", "image/jpeg")
            else:
                request.setResponseCode(http.NOT_FOUND)
                request.write("No such image '%s'" % request.path)
            request.finish()

        if "hash" in request.args:
            if self.db.HashMap().get_file(unhexlify(request.args["hash"][0])) is not None:
                image_path = self.db.HashMap().get_file(unhexlify(request.args["hash"][0]))
            else:
                image_path = DATA_FOLDER + "cache/" + request.args["hash"][0]
            if not os.path.exists(image_path) and "guid" in request.args:
                def get_node(node):
                    if node is not None:
                        self.mserver.get_image(node, unhexlify(request.args["hash"][0])).addCallback(_showImage)
                    else:
                        _showImage()
                self.kserver.resolve(unhexlify(request.args["guid"][0])).addCallback(get_node)
            else:
                _showImage()
        else:
            request.write(NoResource().render(request))
            request.finish()

        return server.NOT_DONE_YET

    @GET('^/api/v1/profile')
    def get_profile(self, request):
        def parse_profile(profile):
            if profile is not None:
                profile_json = {
                    "profile": {
                        "name": profile.name,
                        "location": str(CountryCode.Name(profile.location)),
                        "encryption_key": profile.encryption_key.public_key.encode("hex"),
                        "nsfw": profile.nsfw,
                        "vendor": profile.vendor,
                        "moderator": profile.moderator,
                        "handle": profile.handle,
                        "about": profile.about,
                        "website": profile.website,
                        "email": profile.email,
                        "primary_color": profile.primary_color,
                        "secondary_color": profile.secondary_color,
                        "background_color": profile.background_color,
                        "text_color": profile.text_color,
                        "pgp_key": profile.pgp_key.public_key,
                        "avatar_hash": profile.avatar_hash.encode("hex"),
                        "header_hash": profile.header_hash.encode("hex"),
                        "social_accounts": {}
                    }
                }
                if "guid" in request.args:
                    profile_json["profile"]["guid"] = request.args["guid"][0]
                else:
                    profile_json["profile"]["guid"] = self.keychain.guid.encode("hex")
                for account in profile.social:
                    profile_json["profile"]["social_accounts"][str(
                        objects.Profile.SocialAccount.SocialType.Name(account.type)).lower()] = {
                            "username": account.username,
                            "proof_url": account.proof_url
                        }
                request.setHeader('content-type', "application/json")
                request.write(json.dumps(profile_json, indent=4))
                request.finish()
            else:
                request.write(json.dumps({}))
                request.finish()
        if "guid" in request.args:
            def get_node(node):
                if node is not None:
                    self.mserver.get_profile(node).addCallback(parse_profile)
                else:
                    request.write(json.dumps({}))
                    request.finish()
            self.kserver.resolve(unhexlify(request.args["guid"][0])).addCallback(get_node)
        else:
            parse_profile(Profile(self.db).get())
        return server.NOT_DONE_YET

    @GET('^/api/v1/get_listings')
    def get_listings(self, request):
        def parse_listings(listings):
            if listings is not None:
                response = {"listings": []}
                for l in listings.listing:
                    listing_json = {
                        "title": l.title,
                        "contract_hash": l.contract_hash.encode("hex"),
                        "thumbnail_hash": l.thumbnail_hash.encode("hex"),
                        "category": l.category,
                        "price": l.price,
                        "currency_code": l.currency_code,
                        "nsfw": l.nsfw,
                        "origin": str(CountryCode.Name(l.origin)),
                        "ships_to": []
                    }
                    for country in l.ships_to:
                        listing_json["ships_to"].append(str(CountryCode.Name(country)))
                    response["listings"].append(listing_json)
                request.setHeader('content-type', "application/json")
                request.write(json.dumps(response, indent=4))
                request.finish()
            else:
                request.write(json.dumps({}))
                request.finish()

        if "guid" in request.args:
            def get_node(node):
                if node is not None:
                    self.mserver.get_listings(node).addCallback(parse_listings)
                else:
                    request.write(json.dumps({}))
                    request.finish()
            self.kserver.resolve(unhexlify(request.args["guid"][0])).addCallback(get_node)
        else:
            ser = self.db.ListingsStore().get_proto()
            if ser is not None:
                l = objects.Listings()
                l.ParseFromString(ser)
                parse_listings(l)
            else:
                parse_listings(None)
        return server.NOT_DONE_YET

    @GET('^/api/v1/get_followers')
    def get_followers(self, request):
        def parse_followers(followers):
            if followers is not None:
                response = {"followers": []}
                for f in followers.followers:
                    follower_json = {
                        "guid": f.guid.encode("hex"),
                        "handle": f.metadata.handle,
                        "name": f.metadata.name,
                        "avatar_hash": f.metadata.avatar_hash.encode("hex"),
                        "nsfw": f.metadata.nsfw
                    }
                    response["followers"].append(follower_json)
                request.setHeader('content-type', "application/json")
                request.write(json.dumps(response, indent=4))
                request.finish()
            else:
                request.write(json.dumps({}))
                request.finish()
        if "guid" in request.args:
            def get_node(node):
                if node is not None:
                    self.mserver.get_followers(node).addCallback(parse_followers)
                else:
                    request.write(json.dumps({}))
                    request.finish()
            self.kserver.resolve(unhexlify(request.args["guid"][0])).addCallback(get_node)
        else:
            ser = self.db.FollowData().get_followers()
            if ser is not None:
                f = objects.Followers()
                f.ParseFromString(ser)
                parse_followers(f)
            else:
                parse_followers(None)
        return server.NOT_DONE_YET

    @GET('^/api/v1/get_following')
    def get_following(self, request):
        def parse_following(following):
            if following is not None:
                response = {"following": []}
                for f in following.users:
                    user_json = {
                        "guid": f.guid.encode("hex"),
                        "handle": f.metadata.handle,
                        "name": f.metadata.name,
                        "avatar_hash": f.metadata.avatar_hash.encode("hex"),
                        "nsfw": f.metadata.nsfw
                    }
                    response["following"].append(user_json)
                request.setHeader('content-type', "application/json")
                request.write(json.dumps(response, indent=4))
                request.finish()
            else:
                request.write(json.dumps({}))
                request.finish()

        if "guid" in request.args:
            def get_node(node):
                if node is not None:
                    self.mserver.get_following(node).addCallback(parse_following)
                else:
                    request.write(json.dumps({}))
                    request.finish()
            self.kserver.resolve(unhexlify(request.args["guid"][0])).addCallback(get_node)
        else:
            ser = self.db.FollowData().get_following()
            if ser is not None:
                f = objects.Following()
                f.ParseFromString(ser)
                parse_following(f)
            else:
                parse_following(None)
        return server.NOT_DONE_YET

    @POST('^/api/v1/follow')
    def follow(self, request):
        if "guid" in request.args:
            def get_node(node):
                if node is not None:
                    self.mserver.follow(node)
                    request.write(json.dumps({"success": True}))
                    request.finish()
                else:
                    request.write(json.dumps({"success": False, "reason": "could not resolve guid"}, indent=4))
                    request.finish()
            self.kserver.resolve(unhexlify(request.args["guid"][0])).addCallback(get_node)
            return server.NOT_DONE_YET

    @POST('^/api/v1/unfollow')
    def unfollow(self, request):
        if "guid" in request.args:
            def get_node(node):
                if node is not None:
                    self.mserver.unfollow(node)
                    request.write(json.dumps({"success": True}))
                    request.finish()
                else:
                    request.write(json.dumps({"success": False, "reason": "could not resolve guid"}, indent=4))
                    request.finish()
            self.kserver.resolve(unhexlify(request.args["guid"][0])).addCallback(get_node)
            return server.NOT_DONE_YET

    # pylint: disable=R0201
    @POST('^/api/v1/profile')
    def update_profile(self, request):
        try:
            p = Profile(self.db)
            if not p.get().encryption_key \
                    and "name" not in request.args \
                    and "location" not in request.args:
                request.write(json.dumps({"success": False, "reason": "name or location not included"}, indent=4))
                request.finish()
                return False
            u = objects.Profile()
            if "name" in request.args:
                u.name = request.args["name"][0]
            if "location" in request.args:
                # This needs to be formatted. Either here or from the UI.
                u.location = CountryCode.Value(request.args["location"][0].upper())
            if "handle" in request.args:
                u.handle = request.args["handle"][0]
            if "about" in request.args:
                u.about = request.args["about"][0]
            if "short_description" in request.args:
                u.short_description = request.args["short_description"][0]
            if "nsfw" in request.args:
                u.nsfw = request.args["nsfw"][0]
            if "vendor" in request.args:
                u.vendor = request.ags["vendor"][0]
            if "moderator" in request.args:
                u.moderator = request.args["moderator"][0]
            if "website" in request.args:
                u.website = request.args["website"][0]
            if "email" in request.args:
                u.email = request.args["email"][0]
            if "primary_color" in request.args:
                u.primary_color = int(request.args["primary_color"][0])
            if "secondary_color" in request.args:
                u.secondary_color = int(request.args["secondary_color"][0])
            if "background_color" in request.args:
                u.background_color = int(request.args["background_color"][0])
            if "text_color" in request.args:
                u.text_color = int(request.args["text_color"][0])
            if "avatar" in request.args:
                u.avatar_hash = unhexlify(request.args["avatar"][0])
            if "header" in request.args:
                u.header_hash = unhexlify(request.args["header"][0])
            if "pgp_key" in request.args and "signature" in request.args:
                p.add_pgp_key(request.args["pgp_key"][0], request.args["signature"][0],
                              self.keychain.guid.encode("hex"))
            enc = u.PublicKey()
            enc.public_key = self.keychain.encryption_pubkey
            enc.signature = self.keychain.signing_key.sign(enc.public_key)[:64]
            u.encryption_key.MergeFrom(enc)
            p.update(u)
            request.write(json.dumps({"success": True}))
            request.finish()
            return server.NOT_DONE_YET
        except Exception, e:
            request.write(json.dumps({"success": False, "reason": e.message}, indent=4))
            request.finish()
            return server.NOT_DONE_YET

    @POST('^/api/v1/social_accounts')
    def add_social_account(self, request):
        try:
            p = Profile(self.db)
            if "account_type" in request.args and "username" in request.args and "proof" in request.args:
                p.add_social_account(request.args["account_type"][0], request.args["username"][0],
                                     request.args["proof"][0])
            else:
                raise Exception("Missing required fields")
            request.write(json.dumps({"success": True}))
            request.finish()
            return server.NOT_DONE_YET
        except Exception, e:
            request.write(json.dumps({"success": False, "reason": e.message}, indent=4))
            request.finish()
            return server.NOT_DONE_YET

    @DELETE('^/api/v1/social_accounts')
    def delete_social_account(self, request):
        try:
            p = Profile(self.db)
            if "account_type" in request.args:
                p.remove_social_account(request.args["account_type"][0])
            request.write(json.dumps({"success": True}))
            request.finish()
            return server.NOT_DONE_YET
        except Exception, e:
            request.write(json.dumps({"success": False, "reason": e.message}, indent=4))
            request.finish()
            return server.NOT_DONE_YET

    @GET('^/api/v1/contracts')
    def get_contract(self, request):
        def parse_contract(contract):
            if contract is not None:
                request.setHeader('content-type', "application/json")
                request.write(json.dumps(contract, indent=4))
                request.finish()
            else:
                request.write(json.dumps({}))
                request.finish()

        if "id" in request.args:
            if "guid" in request.args:
                def get_node(node):
                    if node is not None:
                        self.mserver.get_contract(node, unhexlify(request.args["id"][0]))\
                            .addCallback(parse_contract)
                    else:
                        request.write(json.dumps({}))
                        request.finish()
                try:
                    with open(DATA_FOLDER + "cache/" + request.args["id"][0], "r") as filename:
                        contract = json.loads(filename.read(), object_pairs_hook=OrderedDict)
                    parse_contract(contract)
                except Exception:
                    self.kserver.resolve(unhexlify(request.args["guid"][0])).addCallback(get_node)
            else:
                try:
                    with open(self.db.HashMap().get_file(unhexlify(request.args["id"][0])), "r") as filename:
                        contract = json.loads(filename.read(), object_pairs_hook=OrderedDict)
                    parse_contract(contract)
                except Exception:
                    parse_contract(None)
        else:
            request.write(json.dumps({}))
            request.finish()
        return server.NOT_DONE_YET

    @POST('^/api/v1/contracts')
    def set_contract(self, request):
        try:
            if "options" in request.args:
                options = {}
                for option in request.args["options"]:
                    options[option] = request.args[option]
            c = Contract(self.db)
            c.create(
                str(request.args["expiration_date"][0]),
                request.args["metadata_category"][0],
                request.args["title"][0],
                request.args["description"][0],
                request.args["currency_code"][0],
                request.args["price"][0],
                request.args["process_time"][0],
                bool(request.args["nsfw"][0]),
                shipping_origin=request.args["shipping_origin"][0] if "shipping_origin" in request.args else None,
                shipping_regions=request.args["ships_to"] if "ships_to" in request.args else None,
                est_delivery_domestic=request.args["est_delivery_domestic"][0]
                if "est_delivery_domestic" in request.args else None,
                est_delivery_international=request.args["est_delivery_international"][0]
                if "est_delivery_international" in request.args else None,
                terms_conditions=request.args["terms_conditions"][0]
                if request.args["terms_conditions"][0] is not "" else None,
                returns=request.args["returns"][0] if request.args["returns"][0] is not "" else None,
                shipping_currency_code=request.args["shipping_currency_code"][0],
                shipping_domestic=request.args["shipping_domestic"][0],
                shipping_international=request.args["shipping_international"][0],
                keywords=request.args["keywords"] if "keywords" in request.args else None,
                category=request.args["category"][0] if request.args["category"][0] is not "" else None,
                condition=request.args["condition"][0] if request.args["condition"][0] is not "" else None,
                sku=request.args["sku"][0] if request.args["sku"][0] is not "" else None,
                images=request.args["images"],
                free_shipping=bool(request.args["free_shipping"][0]) if "free_shipping" in request.args else False,
                options=options if "options" in request.args else None,
                moderators=request.args["moderators"] if "moderators" in request.args else None)
            for keyword in request.args["keywords"]:
                self.kserver.set(digest(keyword.lower()), c.get_contract_id(),
                                 self.kserver.node.getProto().SerializeToString())
            request.write(json.dumps({"success": True, "id": c.get_contract_id().encode("hex")}))
            request.finish()
            return server.NOT_DONE_YET
        except Exception, e:
            request.write(json.dumps({"success": False, "reason": e.message}, indent=4))
            request.finish()
            return server.NOT_DONE_YET

    @DELETE('^/api/v1/contracts')
    def delete_contract(self, request):
        try:
            if "id" in request.args:
                file_path = self.db.HashMap().get_file(unhexlify(request.args["id"][0]))
                with open(file_path, 'r') as filename:
                    contract = json.load(filename, object_pairs_hook=OrderedDict)
                c = Contract(self.db, contract=contract)
                if "keywords" in c.contract["vendor_offer"]["listing"]["item"]:
                    for keyword in c.contract["vendor_offer"]["listing"]["item"]["keywords"]:
                        self.kserver.delete(keyword.lower(), c.get_contract_id(),
                                            self.keychain.signing_key.sign(c.get_contract_id())[:64])
                if "delete_images" in request.args:
                    c.delete(delete_images=True)
                else:
                    c.delete()
            request.write(json.dumps({"success": True}))
            request.finish()
            return server.NOT_DONE_YET
        except Exception, e:
            request.write(json.dumps({"success": False, "reason": e.message}, indent=4))
            request.finish()
            return server.NOT_DONE_YET

    @GET('^/api/v1/shutdown')
    def shutdown(self, request):
        self.protocol.shutdown()
        reactor.stop()

    @POST('^/api/v1/make_moderator')
    def make_moderator(self, request):
        try:
            self.mserver.make_moderator()
            request.write(json.dumps({"success": True}))
            request.finish()
            return server.NOT_DONE_YET
        except Exception, e:
            request.write(json.dumps({"success": False, "reason": e.message}, indent=4))
            request.finish()
            return server.NOT_DONE_YET

    @POST('^/api/v1/unmake_moderator')
    def unmake_moderator(self, request):
        try:
            self.mserver.unmake_moderator()
            request.write(json.dumps({"success": True}))
            request.finish()
            return server.NOT_DONE_YET
        except Exception, e:
            request.write(json.dumps({"success": False, "reason": e.message}, indent=4))
            request.finish()
            return server.NOT_DONE_YET

    @POST('^/api/v1/purchase_contract')
    def purchase_contract(self, request):
        try:
            def handle_response(resp, contract):
                if resp:
                    contract.await_funding(self.protocol.ws, self.protocol.blockchain, resp)
                    request.write(json.dumps({"success": True, "payment_address": payment[0],
                                              "amount": payment[1],
                                              "order_id": c.get_contract_id().encode("hex")},
                                             indent=4))
                    request.finish()
                else:
                    request.write(json.dumps({"success": False, "reason": "seller rejected contract"}, indent=4))
                    request.finish()
            options = None
            if "options" in request.args:
                options = {}
                for option in request.args["options"]:
                    options[option] = request.args[option][0]
            c = Contract(self.db, hash_value=unhexlify(request.args["id"][0]), testnet=self.protocol.testnet)
            payment = c.\
                add_purchase_info(request.args["quantity"][0],
                                  request.args["ship_to"][0] if "ship_to" in request.args else None,
                                  request.args["address"][0] if "address" in request.args else None,
                                  request.args["city"][0] if "city" in request.args else None,
                                  request.args["state"][0] if "state" in request.args else None,
                                  request.args["postal_code"][0] if "postal_code" in request.args else None,
                                  request.args["country"][0] if "country" in request.args else None,
                                  request.args["moderator"][0] if "moderator" in request.args else None,
                                  options)

            def get_node(node):
                if node is not None:
                    self.mserver.purchase(node, c).addCallback(handle_response, c)
                else:
                    request.write(json.dumps({"success": False, "reason": "unable to reach vendor"}, indent=4))
                    request.finish()
            seller_guid = unhexlify(c.contract["vendor_offer"]["listing"]["id"]["guid"])
            self.kserver.resolve(seller_guid).addCallback(get_node)
            return server.NOT_DONE_YET
        except Exception, e:
            request.write(json.dumps({"success": False, "reason": e.message}, indent=4))
            request.finish()
            return server.NOT_DONE_YET

    @POST('^/api/v1/confirm_order')
    def confirm_order(self, request):
        try:
            def respond(success):
                if success:
                    request.write(json.dumps({"success": True}))
                    request.finish()
                else:
                    request.write(json.dumps({"success": False, "reason": "Failed to send order confirmation"}))
                    request.finish()
            file_path = DATA_FOLDER + "store/listings/in progress/" + request.args["id"][0] + ".json"
            with open(file_path, 'r') as filename:
                order = json.load(filename, object_pairs_hook=OrderedDict)
            c = Contract(self.db, contract=order, testnet=self.protocol.testnet)
            c.add_order_confirmation(request.args["payout_address"][0],
                                     comments=request.args["comments"][0] if "comments" in request.args else None,
                                     shipper=request.args["shipper"][0] if "shipper" in request.args else None,
                                     tracking_number=request.args["tracking_number"][0]
                                     if "tracking_number" in request.args else None,
                                     est_delivery=request.args["est_delivery"][0]
                                     if "est_delivery" in request.args else None,
                                     url=request.args["url"][0] if "url" in request.args else None,
                                     password=request.args["password"][0] if "password" in request.args else None)
            guid = c.contract["buyer_order"]["order"]["id"]["guid"]
            self.mserver.confirm_order(guid, c).addCallback(respond)
            return server.NOT_DONE_YET
        except Exception, e:
            request.write(json.dumps({"success": False, "reason": e.message}, indent=4))
            request.finish()
            return server.NOT_DONE_YET

    @POST('^/api/v1/upload_image')
    def upload_image(self, request):
        try:
            ret = []
            if "image" in request.args:
                for image in request.args["image"]:
                    hash_value = digest(image).encode("hex")
                    with open(DATA_FOLDER + "store/media/" + hash_value, 'w') as outfile:
                        outfile.write(image)
                    self.db.HashMap().insert(digest(image), DATA_FOLDER + "store/media/" + hash_value)
                    ret.append(hash_value)
            elif "avatar" in request.args:
                hash_value = digest(request.args["avatar"][0]).encode("hex")
                with open(DATA_FOLDER + "store/avatar", 'w') as outfile:
                    outfile.write(request.args["avatar"][0])
                self.db.HashMap().insert(unhexlify(hash_value), DATA_FOLDER + "store/avatar")
                ret.append(hash_value)
            elif "header" in request.args:
                hash_value = digest(request.args["header"][0]).encode("hex")
                with open(DATA_FOLDER + "store/header", 'w') as outfile:
                    outfile.write(request.args["header"][0])
                self.db.HashMap().insert(unhexlify(hash_value), DATA_FOLDER + "store/header")
                ret.append(hash_value)
            request.write(json.dumps({"success": True, "image_hashes": ret}, indent=4))
            request.finish()
            return server.NOT_DONE_YET
        except Exception, e:
            request.write(json.dumps({"success": False, "reason": e.message}, indent=4))
            request.finish()
            return server.NOT_DONE_YET

<<<<<<< HEAD
    @POST('^/api/v1/complete_order')
    def complete_order(self, request):
        try:
            def respond(success):
                if success:
                    request.write(json.dumps({"success": True}))
                    request.finish()
                else:
                    request.write(json.dumps({"success": False, "reason": "Failed to send receipt to vendor"}))
                    request.finish()
            file_path = DATA_FOLDER + "store/listings/in progress/" + request.args["id"][0] + ".json"
            with open(file_path, 'r') as filename:
                order = json.load(filename, object_pairs_hook=OrderedDict)
            c = Contract(self.db, contract=order, testnet=self.protocol.testnet)
            c.add_receipt(True,
                          feedback=request.args["feedback"][0] if "feedback" in request.args else None,
                          quality=request.args["quality"][0] if "quality" in request.args else None,
                          description=request.args["description"][0] if "description" in request.args else None,
                          delivery_time=request.args["delivery_time"][0]
                          if "delivery_time" in request.args else None,
                          customer_service=request.args["customer_server"][0]
                          if "customer_service" in request.args else None,
                          review=request.args["review"][0] if "review" in request.args else "")
            guid = c.contract["vendor_offer"]["listing"]["id"]["guid"]
            self.mserver.complete_order(guid, c).addCallback(respond)
=======
    @POST('^/api/v1/settings')
    def set_settings(self, request):
        try:
            settings = self.db.Settings()
            settings.update(
                request.args["refund_address"][0],
                request.args["currency_code"][0],
                request.args["country"][0],
                request.args["language"][0],
                request.args["time_zone"][0],
                1 if bool(request.args["notifications"][0]) else 0,
                request.args["ship_to_name"][0],
                request.args["ship_to_street"][0],
                request.args["ship_to_city"][0],
                request.args["ship_to_state"][0],
                request.args["ship_to_postal_code"][0],
                request.args["ship_to_country"][0],
                pickle.dumps(request.args["blocked"]),
                request.args["libbitcoin_server"][0],
                1 if bool(request.args["ssl"][0]) else 0,
                KeyChain(self.db).guid_privkey.encode("hex"),
                request.args["server_url"][0],
                request.args["terms_conditions"][0],
                request.args["refund_policy"][0]
            )
            request.write(json.dumps({"success": True}, indent=4))
            request.finish()
>>>>>>> aed89c95
            return server.NOT_DONE_YET
        except Exception, e:
            request.write(json.dumps({"success": False, "reason": e.message}, indent=4))
            request.finish()
<<<<<<< HEAD
            return server.NOT_DONE_YET
=======
            return server.NOT_DONE_YET

    @GET('^/api/v1/settings')
    def get_settings(self, request):
        settings = self.db.Settings().get()
        if settings is None:
            request.write(json.dumps({}, indent=4))
            request.finish()
        else:
            settings_json = {
                "refund_address": settings[1],
                "currency_code": settings[2],
                "country": settings[3],
                "language": settings[4],
                "time_zone": settings[5],
                "notifications": True if settings[6] == 1 else False,
                "ship_to_name": settings[7],
                "ship_to_street": settings[8],
                "ship_to_city": settings[9],
                "ship_to_state": settings[10],
                "ship_to_postal_code": settings[11],
                "ship_to_country": settings[12],
                "blocked_guids": pickle.loads(settings[13]),
                "libbitcoin_server": settings[14],
                "ssl": True if settings[15] == 1 else False,
                "seed": settings[16],
                "server_url": settings[17],
                "terms_conditions": settings[18],
                "refund_policy": settings[19]
            }
            request.write(json.dumps(settings_json, indent=4))
            request.finish()
        return server.NOT_DONE_YET
>>>>>>> aed89c95
<|MERGE_RESOLUTION|>--- conflicted
+++ resolved
@@ -620,7 +620,6 @@
             request.finish()
             return server.NOT_DONE_YET
 
-<<<<<<< HEAD
     @POST('^/api/v1/complete_order')
     def complete_order(self, request):
         try:
@@ -646,7 +645,12 @@
                           review=request.args["review"][0] if "review" in request.args else "")
             guid = c.contract["vendor_offer"]["listing"]["id"]["guid"]
             self.mserver.complete_order(guid, c).addCallback(respond)
-=======
+            return server.NOT_DONE_YET
+        except Exception, e:
+            request.write(json.dumps({"success": False, "reason": e.message}, indent=4))
+            request.finish()
+            return server.NOT_DONE_YET
+
     @POST('^/api/v1/settings')
     def set_settings(self, request):
         try:
@@ -674,14 +678,10 @@
             )
             request.write(json.dumps({"success": True}, indent=4))
             request.finish()
->>>>>>> aed89c95
-            return server.NOT_DONE_YET
-        except Exception, e:
-            request.write(json.dumps({"success": False, "reason": e.message}, indent=4))
-            request.finish()
-<<<<<<< HEAD
-            return server.NOT_DONE_YET
-=======
+            return server.NOT_DONE_YET
+        except Exception, e:
+            request.write(json.dumps({"success": False, "reason": e.message}, indent=4))
+            request.finish()
             return server.NOT_DONE_YET
 
     @GET('^/api/v1/settings')
@@ -714,5 +714,4 @@
             }
             request.write(json.dumps(settings_json, indent=4))
             request.finish()
-        return server.NOT_DONE_YET
->>>>>>> aed89c95
+        return server.NOT_DONE_YET