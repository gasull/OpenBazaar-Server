--- conflicted
+++ resolved
@@ -1,5 +1,4 @@
 __author__ = 'chris'
-import backupTool
 import json
 import os
 from binascii import unhexlify
@@ -648,7 +647,6 @@
             request.finish()
             return server.NOT_DONE_YET
 
-<<<<<<< HEAD
     @POST('^/api/v1/complete_order')
     def complete_order(self, request):
         def respond(success):
@@ -808,28 +806,4 @@
     def restore_files(self, request):
         """Restores files of given archive to OpenBazaar folder."""
         input_file = request.args["input_file"][0]
-        return db.backuptool.restorefiles(input_file)
-
-=======
-    @POST('^/api/v1/backup_files')
-    def backup_files(self, request):
-        output = request.args["output"][0]
-        return backupTool.backupFiles(output)
-
-    @POST('^/api/v1/export_database')
-    def export_database(self, request):
-        tables_and_columns = request.args["tables_and_columns"][0]
-        remove_previous = request.args["remove_previous"][0]
-        return backupTool.exportDatabase(tables_and_columns, remove_previous)
-
-    @POST('^/api/v1/restore_files')
-    def restore_files(self, request):
-        input = request.args["input"][0]
-        remove_previous_database_files = request.args["remove_previous_database_files"][0]
-        return backupTool.restoreFiles(input, remove_previous_database_files)
-
-    @POST('^/api/v1/import_database')
-    def import_database(self, request):
-        remove_previous = request.args["remove_previous"][0]
-        return backupTool.importDatabase(remove_previous)
->>>>>>> e4fe5fdd
+        return db.backuptool.restorefiles(input_file)