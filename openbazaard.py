__author__ = 'chris'
<<<<<<< HEAD
=======
"""
Just using this class for testing the DHT for now.
We will fit the actual implementation in where appropriate.
"""
import os
import sys
import pickle

>>>>>>> c6965fa4
import stun
import os
import sys
from twisted.internet import reactor
from twisted.python import log, logfile
<<<<<<< HEAD
from keyutils.keys import KeyChain
=======
from guidutils.guid import GUID
>>>>>>> c6965fa4
from dht.network import Server
from dht.node import Node
from wireprotocol import OpenBazaarProtocol
from constants import DATA_FOLDER
from market import network
from txjsonrpc.netstring import jsonrpc
from networkcli import RPCCalls

# logging
logFile = logfile.LogFile.fromFullPath(DATA_FOLDER + "debug.log")
log.addObserver(log.FileLogObserver(logFile).emit)
log.startLogging(sys.stdout)

# stun
print "Finding NAT Type.."
response = stun.get_ip_info(stun_host='seed.openbazaar.org', stun_port=3478, source_port=0)
print "%s on %s:%s" % (response[0], response[1], response[2])
ip_address = response[1]
port = response[2]

# key generation
keys = KeyChain()

protocol = OpenBazaarProtocol((ip_address, port))

# kademlia
node = Node(keys.guid, ip_address, port, signed_pubkey=keys.guid_signed_pubkey)

if os.path.isfile(DATA_FOLDER + 'cache.pickle'):
    kserver = Server.loadState(DATA_FOLDER + 'cache.pickle', ip_address, port, protocol)
else:
    kserver = Server(node)
    kserver.protocol.connect_multiplexer(protocol)
    kserver.bootstrap(kserver.querySeed("162.213.253.147:8080", "909b4f614ec4fc8c63aab83b91bc620d7a238600bf256472e968fdafce200128"))

kserver.saveStateRegularly(DATA_FOLDER + 'cache.pickle', 10)
protocol.register_processor(kserver.protocol)

# market
mserver = network.Server(kserver, keys.signing_key)
mserver.protocol.connect_multiplexer(protocol)
protocol.register_processor(mserver.protocol)

reactor.listenUDP(port, protocol)

# json-rpc server
factory = jsonrpc.RPCFactory(RPCCalls(kserver, mserver, keys))
reactor.listenTCP(18465, factory, interface="127.0.0.1")

reactor.run()<|MERGE_RESOLUTION|>--- conflicted
+++ resolved
@@ -1,25 +1,14 @@
 __author__ = 'chris'
-<<<<<<< HEAD
-=======
 """
 Just using this class for testing the DHT for now.
 We will fit the actual implementation in where appropriate.
 """
-import os
-import sys
-import pickle
-
->>>>>>> c6965fa4
 import stun
 import os
 import sys
 from twisted.internet import reactor
 from twisted.python import log, logfile
-<<<<<<< HEAD
 from keyutils.keys import KeyChain
-=======
-from guidutils.guid import GUID
->>>>>>> c6965fa4
 from dht.network import Server
 from dht.node import Node
 from wireprotocol import OpenBazaarProtocol
