--- conflicted
+++ resolved
@@ -105,13 +105,8 @@
             protocol.relay_node = node.relay_node
             kserver = Server(node, db, keys.signing_key, KSIZE, ALPHA, storage=storage)
             kserver.protocol.connect_multiplexer(protocol)
-<<<<<<< HEAD
             kserver.bootstrap(kserver.querySeed(SEED_URLS)).addCallback(on_bootstrap_complete)
-        kserver.saveStateRegularly(DATA_FOLDER + 'cache.pickle', 10)
-=======
-            kserver.bootstrap(kserver.querySeed(SEEDS)).addCallback(on_bootstrap_complete)
         kserver.saveStateRegularly(os.path.join(DATA_FOLDER, 'cache.pickle'), 10)
->>>>>>> dbb6784f
         protocol.register_processor(kserver.protocol)
 
         # market
