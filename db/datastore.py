__author__ = 'chris'

import os
import sqlite3 as lite
from api.restapi import clean
from collections import Counter
from config import DATA_FOLDER
from dht.node import Node
from dht.utils import digest
from protos import objects
from protos.objects import Listings, Followers, Following
from os.path import join
from db.migrations import migration1, migration2, migration3


class Database(object):

    __slots__ = ['PATH', 'filemap', 'profile', 'listings', 'keys', 'follow', 'messages',
                 'notifications', 'broadcasts', 'vendors', 'moderators', 'purchases', 'sales',
                 'cases', 'ratings', 'transactions', 'settings']

    def __init__(self, testnet=False, filepath=None):
        object.__setattr__(self, 'PATH', self._database_path(testnet, filepath))
        object.__setattr__(self, 'filemap', HashMap(self.PATH))
        object.__setattr__(self, 'profile', ProfileStore(self.PATH))
        object.__setattr__(self, 'listings', ListingsStore(self.PATH))
        object.__setattr__(self, 'keys', KeyStore(self.PATH))
        object.__setattr__(self, 'follow', FollowData(self.PATH))
        object.__setattr__(self, 'messages', MessageStore(self.PATH))
        object.__setattr__(self, 'notifications', NotificationStore(self.PATH))
        object.__setattr__(self, 'broadcasts', BroadcastStore(self.PATH))
        object.__setattr__(self, 'vendors', VendorStore(self.PATH))
        object.__setattr__(self, 'moderators', ModeratorStore(self.PATH))
        object.__setattr__(self, 'purchases', Purchases(self.PATH))
        object.__setattr__(self, 'sales', Sales(self.PATH))
        object.__setattr__(self, 'cases', Cases(self.PATH))
        object.__setattr__(self, 'ratings', Ratings(self.PATH))
        object.__setattr__(self, 'transactions', Transactions(self.PATH))
        object.__setattr__(self, 'settings', Settings(self.PATH))

        self._initialize_datafolder_tree()
        self._initialize_database(self.PATH)

    def get_database_path(self):
        return self.PATH

    def _initialize_database(self, database_path):
        """
        Create database, if not present, and clear cache.
        """
        if not database_path:
            raise RuntimeError('attempted to initialize empty path')

        if not os.path.isfile(database_path):
            self._create_database(database_path)
            cache = join(DATA_FOLDER, "cache.pickle")
            if os.path.exists(cache):
                os.remove(cache)

        self._run_migrations()

    @staticmethod
    def _database_path(testnet, filepath):
        '''
        Get database pathname.

        Args:
          testnet: Boolean
          filename: If provided, overrides testnet
        '''
        path = ''

        if filepath:
            path = filepath
        elif testnet:
            path = join(DATA_FOLDER, "OB-Testnet.db")
        else:
            path = join(DATA_FOLDER, "OB-Mainnet.db")

        return path

    @staticmethod
    def connect_database(path):
        conn = lite.connect(path)
        conn.text_factory = str
        return conn

    @staticmethod
    def _initialize_datafolder_tree():
        """
        Creates, if not present, directory tree in DATA_FOLDER.
        """
        tree = [
            ['cache'],
            ['store', 'contracts', 'listings'],
            ['store', 'contracts', 'in progress'],
            ['store', 'contracts', 'unfunded'],
            ['store', 'contracts', 'trade receipts'],
            ['store', 'media'],
            ['purchases', 'in progress'],
            ['purchases', 'unfunded'],
            ['purchases', 'trade receipts'],
            ['cases']
        ]

        path = ''
        for sub_tree in tree:
            path = DATA_FOLDER
            for directory in sub_tree:
                path = join(path, directory)
            if not os.path.exists(path):
                os.makedirs(path, mode=0o750)

    @staticmethod
    def _create_database(database_path):
        conn = lite.connect(database_path)
        cursor = conn.cursor()

        cursor.execute('''PRAGMA user_version = 2''')
        cursor.execute('''CREATE TABLE hashmap(hash TEXT PRIMARY KEY, filepath TEXT)''')

        cursor.execute('''CREATE TABLE profile(id INTEGER PRIMARY KEY, serializedUserInfo BLOB, tempHandle TEXT)''')

        cursor.execute('''CREATE TABLE listings(id INTEGER PRIMARY KEY, serializedListings BLOB)''')

        cursor.execute('''CREATE TABLE keys(type TEXT PRIMARY KEY, privkey BLOB, pubkey BLOB)''')

        cursor.execute('''CREATE TABLE followers(guid TEXT UNIQUE, serializedFollower TEXT)''')
        cursor.execute('''CREATE INDEX index_followers ON followers(serializedFollower);''')

        cursor.execute('''CREATE TABLE following(id INTEGER PRIMARY KEY, serializedFollowing BLOB)''')

        cursor.execute('''CREATE TABLE messages(msgID TEXT PRIMARY KEY, guid TEXT, handle TEXT, pubkey BLOB,
    subject TEXT, messageType TEXT, message TEXT, timestamp INTEGER, avatarHash BLOB, signature BLOB,
    outgoing INTEGER, read INTEGER)''')
        cursor.execute('''CREATE INDEX index_guid ON messages(guid);''')
        cursor.execute('''CREATE INDEX index_subject ON messages(subject);''')
        cursor.execute('''CREATE INDEX index_messages_read ON messages(read);''')
        cursor.execute('''CREATE INDEX index_timestamp ON messages(timestamp);''')

        cursor.execute('''CREATE TABLE notifications(notifID TEXT UNIQUE, guid BLOB, handle TEXT, type TEXT,
    orderId TEXT, title TEXT, timestamp INTEGER, imageHash BLOB, read INTEGER)''')
        cursor.execute('''CREATE INDEX index_notification_read ON notifications(read);''')

        cursor.execute('''CREATE TABLE broadcasts(id TEXT PRIMARY KEY, guid BLOB, handle TEXT, message TEXT,
    timestamp INTEGER, avatarHash BLOB)''')

        cursor.execute('''CREATE TABLE vendors(guid TEXT PRIMARY KEY, serializedNode BLOB)''')

        cursor.execute('''CREATE TABLE moderators(guid TEXT PRIMARY KEY, pubkey BLOB, bitcoinKey BLOB,
    bitcoinSignature BLOB, handle TEXT, name TEXT, description TEXT, avatar BLOB, fee FLOAT)''')

        cursor.execute('''CREATE TABLE purchases(id TEXT PRIMARY KEY, title TEXT, description TEXT,
    timestamp INTEGER, btc FLOAT, address TEXT, status INTEGER, outpoint BLOB, thumbnail BLOB, vendor TEXT,
    proofSig BLOB, contractType TEXT)''')

        cursor.execute('''CREATE TABLE sales(id TEXT PRIMARY KEY, title TEXT, description TEXT,
    timestamp INTEGER, btc REAL, address TEXT, status INTEGER, thumbnail BLOB, outpoint BLOB, buyer TEXT,
    paymentTX TEXT, contractType TEXT)''')

        cursor.execute('''CREATE TABLE cases(id TEXT PRIMARY KEY, title TEXT, timestamp INTEGER, orderDate TEXT,
    btc REAL, thumbnail BLOB, buyer TEXT, vendor TEXT, validation TEXT, claim TEXT, status INTEGER)''')

        cursor.execute('''CREATE TABLE ratings(listing TEXT, ratingID TEXT,  rating TEXT)''')
        cursor.execute('''CREATE INDEX index_listing ON ratings(listing);''')
        cursor.execute('''CREATE INDEX index_rating_id ON ratings(ratingID);''')

        cursor.execute('''CREATE TABLE transactions(tx BLOB);''')

        cursor.execute('''CREATE TABLE settings(id INTEGER PRIMARY KEY, refundAddress TEXT, currencyCode TEXT,
    country TEXT, language TEXT, timeZone TEXT, notifications INTEGER, shippingAddresses BLOB, blocked BLOB,
    termsConditions TEXT, refundPolicy TEXT, moderatorList BLOB, username TEXT, password TEXT)''')

        conn.commit()
        conn.close()

    def _run_migrations(self):
        conn = self.connect_database(self.PATH)
        cursor = conn.cursor()
        cursor.execute('''PRAGMA user_version''')
        version = cursor.fetchone()[0]
        conn.close()
        if version == 0:
            migration1.migrate(self.PATH)
            migration2.migrate(self.PATH)
            migration3.migrate(self.PATH)
        elif version == 1:
            migration2.migrate(self.PATH)
            migration3.migrate(self.PATH)
        elif version == 2:
            migration3.migrate(self.PATH)


class HashMap(object):
    """
    Creates a table in the database for mapping file hashes (which are sent
    over the wire in a query) with a more human readable filename in local
    storage. This is useful for users who want to look through their store
    data on disk.
    """

    def __init__(self, database_path):
        self.PATH = database_path

    def insert(self, hash_value, filepath):
        conn = Database.connect_database(self.PATH)
        with conn:
            cursor = conn.cursor()
            cursor.execute('''INSERT OR REPLACE INTO hashmap(hash, filepath)
                          VALUES (?,?)''', (hash_value, filepath))
            conn.commit()
        conn.close()

    def get_file(self, hash_value):
        conn = Database.connect_database(self.PATH)
        cursor = conn.cursor()
        cursor.execute('''SELECT filepath FROM hashmap WHERE hash=?''', (hash_value,))
        ret = cursor.fetchone()
        conn.close()
        if ret is None:
            return None
        return DATA_FOLDER + ret[0]

    def get_all(self):
        conn = Database.connect_database(self.PATH)
        cursor = conn.cursor()
        cursor.execute('''SELECT * FROM hashmap ''')
        ret = cursor.fetchall()
        conn.close()
        return ret

    def delete(self, hash_value):
        conn = Database.connect_database(self.PATH)
        with conn:
            cursor = conn.cursor()
            cursor.execute('''DELETE FROM hashmap WHERE hash = ?''', (hash_value,))
            conn.commit()
        conn.close()

    def delete_all(self):
        conn = Database.connect_database(self.PATH)
        with conn:
            cursor = conn.cursor()
            cursor.execute('''DELETE FROM hashmap''')
            conn.commit()
        conn.close()


class ProfileStore(object):
    """
    Stores the user's profile data in the db. The profile is stored as a serialized
    Profile protobuf object. It's done this way because because protobuf is more
    flexible and allows for storing custom repeated fields (like the SocialAccount
    object). Also we will just serve this over the wire so we don't have to manually
    rebuild it every startup. To interact with the profile you should use the
    `market.profile` module and not this class directly.
    """

    def __init__(self, database_path):
        self.PATH = database_path

    def set_proto(self, proto):
        conn = Database.connect_database(self.PATH)
        with conn:
            cursor = conn.cursor()
            handle = self.get_temp_handle()
            cursor.execute('''INSERT OR REPLACE INTO profile(id, serializedUserInfo, tempHandle)
                          VALUES (?,?,?)''', (1, proto, handle))
            conn.commit()
        conn.close()

    def get_proto(self):
        conn = Database.connect_database(self.PATH)
        cursor = conn.cursor()
        cursor.execute('''SELECT serializedUserInfo FROM profile WHERE id = 1''')
        ret = cursor.fetchone()
        conn.close()
        if ret is None:
            return None
        return ret[0]

    def set_temp_handle(self, handle):
        conn = Database.connect_database(self.PATH)
        with conn:
            cursor = conn.cursor()
            if self.get_proto() is None:
                cursor.execute('''INSERT OR REPLACE INTO profile(id, tempHandle)
                          VALUES (?,?)''', (1, handle))
            else:
                cursor.execute('''UPDATE profile SET tempHandle=? WHERE id=?;''', (handle, 1))
            conn.commit()
        conn.close()

    def get_temp_handle(self):
        conn = Database.connect_database(self.PATH)
        cursor = conn.cursor()
        cursor.execute('''SELECT tempHandle FROM profile WHERE id = 1''')
        ret = cursor.fetchone()
        conn.close()
        if ret is None:
            return ""
        else:
            return ret[0]


class ListingsStore(object):
    """
    Stores a serialized `Listings` protobuf object. It contains metadata for all the
    contracts hosted by this store. We will send this in response to a GET_LISTING
    query. This should be updated each time a new contract is created.
    """

    def __init__(self, database_path):
        self.PATH = database_path

    def add_listing(self, proto):
        """
        Will also update an existing listing if the contract hash is the same.
        """
        conn = Database.connect_database(self.PATH)
        with conn:
            cursor = conn.cursor()
            l = Listings()
            ser = self.get_proto()
            if ser is not None:
                l.ParseFromString(ser)
                for listing in l.listing:
                    if listing.contract_hash == proto.contract_hash:
                        l.listing.remove(listing)
            l.listing.extend([proto])
            cursor.execute('''INSERT OR REPLACE INTO listings(id, serializedListings)
                          VALUES (?,?)''', (1, l.SerializeToString()))
            conn.commit()
        conn.close()

    def delete_listing(self, hash_value):
        conn = Database.connect_database(self.PATH)
        with conn:
            cursor = conn.cursor()
            ser = self.get_proto()
            if ser is None:
                return
            l = Listings()
            l.ParseFromString(ser)
            for listing in l.listing:
                if listing.contract_hash == hash_value:
                    l.listing.remove(listing)
            cursor.execute('''INSERT OR REPLACE INTO listings(id, serializedListings)
                          VALUES (?,?)''', (1, l.SerializeToString()))
            conn.commit()
        conn.close()

    def delete_all_listings(self):
        conn = Database.connect_database(self.PATH)
        with conn:
            cursor = conn.cursor()
            cursor.execute('''DELETE FROM listings''')
            conn.commit()
        conn.close()

    def get_proto(self):
        conn = Database.connect_database(self.PATH)
        cursor = conn.cursor()
        cursor.execute('''SELECT serializedListings FROM listings WHERE id = 1''')
        ret = cursor.fetchone()
        conn.close()
        if ret is None:
            return None
        return ret[0]


class KeyStore(object):
    """
    Stores the keys for this node.
    """

    def __init__(self, database_path):
        self.PATH = database_path

    def set_key(self, key_type, privkey, pubkey):
        conn = Database.connect_database(self.PATH)
        with conn:
            cursor = conn.cursor()
            cursor.execute('''INSERT OR REPLACE INTO keys(type, privkey, pubkey)
                          VALUES (?,?,?)''', (key_type, privkey, pubkey))
            conn.commit()
        conn.close()

    def get_key(self, key_type):
        conn = Database.connect_database(self.PATH)
        cursor = conn.cursor()
        cursor.execute('''SELECT privkey, pubkey FROM keys WHERE type=?''', (key_type,))
        ret = cursor.fetchone()
        conn.close()
        if not ret:
            return None
        else:
            return ret

    def delete_all_keys(self):
        conn = Database.connect_database(self.PATH)
        with conn:
            cursor = conn.cursor()
            cursor.execute('''DELETE FROM keys''')
            conn.commit()
        conn.close()


class FollowData(object):
    """
    A class for saving and retrieving follower and following data
    for this node.
    """

    def __init__(self, database_path):
        self.PATH = database_path

    def follow(self, proto):
        conn = Database.connect_database(self.PATH)
        with conn:
            cursor = conn.cursor()
            f = Following()
            ser = self.get_following()
            if ser is not None:
                f.ParseFromString(ser)
                for user in f.users:
                    if user.guid == proto.guid:
                        f.users.remove(user)
            f.users.extend([proto])
            cursor.execute('''INSERT OR REPLACE INTO following(id, serializedFollowing) VALUES (?,?)''',
                           (1, f.SerializeToString()))
            conn.commit()
        conn.close()

    def unfollow(self, guid):
        conn = Database.connect_database(self.PATH)
        with conn:
            cursor = conn.cursor()
            f = Following()
            ser = self.get_following()
            if ser is not None:
                f.ParseFromString(ser)
                for user in f.users:
                    if user.guid == guid:
                        f.users.remove(user)
            cursor.execute('''INSERT OR REPLACE INTO following(id, serializedFollowing) VALUES (?,?)''',
                           (1, f.SerializeToString()))
            conn.commit()
        conn.close()

    def get_following(self):
        conn = Database.connect_database(self.PATH)
        cursor = conn.cursor()
        cursor.execute('''SELECT serializedFollowing FROM following WHERE id=1''')
        ret = cursor.fetchall()
        conn.close()
        if not ret:
            return None
        else:
            return ret[0][0]

    def is_following(self, guid):
        f = Following()
        ser = self.get_following()
        if ser is not None:
            f.ParseFromString(ser)
            for user in f.users:
                if user.guid == guid:
                    return True
        return False

    def set_follower(self, proto):
        conn = Database.connect_database(self.PATH)
        p = Followers.Follower()
        p.ParseFromString(proto)
        with conn:
            cursor = conn.cursor()
            cursor.execute('''INSERT OR REPLACE INTO followers(guid, serializedFollowers) VALUES (?,?)''',
                           (p.guid.encode("hex"), proto))
            conn.commit()
        conn.close()

    def delete_follower(self, guid):
        conn = Database.connect_database(self.PATH)
        with conn:
            cursor = conn.cursor()
            cursor.execute('''DELETE FROM followers WHERE guid=?''', (guid.encode("hex"), ))
            conn.commit()
        conn.close()

    def get_followers(self, start=0):
        conn = Database.connect_database(self.PATH)
        cursor = conn.cursor()
        cursor.execute('''SELECT COALESCE(MAX(id)+1, 0) FROM followers''')
        max_row = cursor.fetchone()[0]
        cursor.execute('''SELECT Count(*) FROM followers''')
        count = cursor.fetchone()[0]
        start = max_row - start
        cursor.execute('''SELECT serializedFollower FROM followers WHERE rowid <=? AND rowid > ?''', (start, start-30))
        serialized_followers = cursor.fetchall()
        conn.close()
        f = Followers()
        for proto in serialized_followers:
            p = Followers.Follower()
            p.ParseFromString(proto[0])
            f.followers.append(p)
        return (f.SerializeToString(), count)


class MessageStore(object):
    """
    Stores all of the chat messages for this node and allows retrieval of
    messages and conversations as well as marking as read.
    """

    def __init__(self, database_path):
        self.PATH = database_path

    def save_message(self, guid, handle, pubkey, subject, message_type, message,
                     timestamp, avatar_hash, signature, is_outgoing, msg_id=None):
        """
        Store message in database.
        """
        try:
            conn = Database.connect_database(self.PATH)
            with conn:
                outgoing = 1 if is_outgoing else 0
                msgID = digest(message + str(timestamp)).encode("hex") if msg_id is None else msg_id
                cursor = conn.cursor()
                cursor.execute('''INSERT INTO messages(msgID, guid, handle, pubkey, subject,
        messageType, message, timestamp, avatarHash, signature, outgoing, read) VALUES (?,?,?,?,?,?,?,?,?,?,?,?)''',
                               (msgID, guid, handle, pubkey, subject, message_type,
                                message, timestamp, avatar_hash, signature, outgoing, 0))
                conn.commit()
            conn.close()
            return True
        except Exception:
            return False

    def get_messages(self, guid, message_type, msgID=None, limit=20):
        """
        Return all messages matching guid and message_type.
        """
        if msgID == None:
            timestamp = 4294967295
        else:
            timestamp = self.get_timestamp(msgID)
        conn = Database.connect_database(self.PATH)
        cursor = conn.cursor()
        cursor.execute('''SELECT guid, handle, pubkey, subject, messageType, message,
timestamp, avatarHash, signature, outgoing, read, msgID FROM messages
WHERE guid=? AND messageType=? AND timestamp<? ORDER BY timestamp DESC LIMIT 20''', (guid, message_type, timestamp))
        ret = cursor.fetchall()
        conn.close()
        return ret

    def get_order_messages(self, order_id):
        """
        Return all messages matching guid and message_type.
        """
        conn = Database.connect_database(self.PATH)
        cursor = conn.cursor()
        cursor.execute('''SELECT guid, handle, pubkey, subject, messageType, message, timestamp,
avatarHash, signature, outgoing, read FROM messages WHERE subject=? ''',
                       (order_id, ))
        ret = cursor.fetchall()
        conn.close()
        return ret

    def get_conversations(self):
        """
        Get all 'conversations' composed of messages of type 'CHAT'.

        Returns:
          Array of dictionaries, one element for each guid. Dictionaries
          include last message only.
        """
        conn = Database.connect_database(self.PATH)
        cursor = conn.cursor()
        cursor.execute('''SELECT DISTINCT guid FROM messages''',)
        guids = cursor.fetchall()
        ret = []
        unread = self.get_unread()
        for g in guids:
            cursor.execute('''SELECT avatarHash, message, max(timestamp), pubkey FROM messages
WHERE guid=? and messageType=?''', (g[0], "CHAT"))
            val = cursor.fetchone()
            avatar_hash = None
            handle = ""
            if val[0] is not None:
                try:
<<<<<<< HEAD
                    with open(DATA_FOLDER + 'cache/' + g[0] + ".profile", "r") as filename:
=======
                    with open(join(DATA_FOLDER, 'cache', g[0]), "r") as filename:
>>>>>>> 5cf5e569
                        profile = filename.read()
                    p = objects.Profile()
                    p.ParseFromString(profile)
                    avatar_hash = p.avatar_hash.encode("hex")
                    handle = p.handle
                except Exception:
                    cursor.execute('''SELECT avatarHash FROM messages
WHERE guid=? and messageType=? and avatarHash NOT NULL''', (g[0], "CHAT"))
                    avi = cursor.fetchone()
                    if avi[0] is not None:
                        avatar_hash = avi[0].encode("hex")

                ret.append({"guid": g[0],
                            "avatar_hash": avatar_hash,
                            "handle": clean(handle),
                            "last_message": clean(val[1]),
                            "timestamp": val[2],
                            "public_key": val[3].encode("hex"),
                            "unread": 0 if g[0] not in unread else unread[g[0]]})
        conn.close()
        return ret

    def get_unread(self):
        """
        Get Counter of guids which have unread, incoming messages.
        """
        conn = Database.connect_database(self.PATH)
        cursor = conn.cursor()
        cursor.execute('''SELECT guid FROM messages WHERE read=0 and outgoing=0''',)
        ret = []
        guids = cursor.fetchall()
        for g in guids:
            ret.append(g[0])
        conn.close()
        return Counter(ret)

    def get_timestamp(self, msgID):
        conn = Database.connect_database(self.PATH)
        cursor = conn.cursor()
        cursor.execute('''SELECT timestamp FROM messages WHERE msgID=? and messageType=?''', (msgID, "CHAT"))
        ts = cursor.fetchone()[0]
        if ts is None:
            ts = 0
        conn.close()
        return ts

    def mark_as_read(self, guid):
        """
        Mark all messages for guid as read.
        """
        conn = Database.connect_database(self.PATH)
        with conn:
            cursor = conn.cursor()
            cursor.execute('''UPDATE messages SET read=? WHERE guid=?;''', (1, guid))
            conn.commit()
        conn.close()

    def delete_messages(self, guid):
        """
        Delete all messages of type 'CHAT' for guid.
        """
        conn = Database.connect_database(self.PATH)
        with conn:
            cursor = conn.cursor()
            cursor.execute('''DELETE FROM messages WHERE guid=? AND messageType="CHAT"''', (guid, ))
        conn.commit()


class NotificationStore(object):
    """
    All notifications are stored here.
    """

    def __init__(self, database_path):
        self.PATH = database_path

    def save_notification(self, notif_id, guid, handle, notif_type, order_id, title, timestamp, image_hash):
        conn = Database.connect_database(self.PATH)
        with conn:
            cursor = conn.cursor()
            cursor.execute('''INSERT INTO notifications(notifID, guid, handle, type, orderId, title, timestamp,
imageHash, read) VALUES (?,?,?,?,?,?,?,?,?)''', (notif_id, guid, handle, notif_type, order_id, title, timestamp,
                                                 image_hash, 0))
            conn.commit()
        conn.close()

    def get_notifications(self, notif_id, limit):
        conn = Database.connect_database(self.PATH)
        cursor = conn.cursor()
        start = self.get_row(notif_id)
        cursor.execute('''SELECT notifID, guid, handle, type, orderId, title, timestamp,
imageHash, read FROM notifications WHERE rowid <=? AND rowid > ?''', (start, start-limit))
        ret = cursor.fetchall()
        conn.close()
        return ret

    def get_row(self, notif_id):
        conn = Database.connect_database(self.PATH)
        cursor = conn.cursor()
        cursor.execute('''SELECT MAX(rowid) FROM notifications''')
        max_row = cursor.fetchone()[0]
        if max_row is None:
            max_row = 0
        cursor.execute('''SELECT rowid FROM notifications WHERE notifID=?''', (notif_id, ))
        ret = cursor.fetchone()
        conn.close()
        return max_row if not ret else ret[0]

    def mark_as_read(self, notif_id):
        conn = Database.connect_database(self.PATH)
        with conn:
            cursor = conn.cursor()
            cursor.execute('''UPDATE notifications SET read=? WHERE notifID=?;''', (1, notif_id))
            conn.commit()
        conn.close()

    def get_unread_count(self):
        conn = Database.connect_database(self.PATH)
        cursor = conn.cursor()
        cursor.execute('''SELECT notifID FROM notifications WHERE read=?''', (0, ))
        ret = cursor.fetchall()
        conn.close()
        return len(ret)

    def delete_notification(self, notif_id):
        conn = Database.connect_database(self.PATH)
        with conn:
            cursor = conn.cursor()
            cursor.execute('''DELETE FROM notifications WHERE notifID=?''', (notif_id,))
            conn.commit()
        conn.close()


class BroadcastStore(object):
    """
    Stores broadcast messages that our node receives.
    """

    def __init__(self, database_path):
        self.PATH = database_path

    def save_broadcast(self, broadcast_id, guid, handle, message, timestamp, avatar_hash):
        conn = Database.connect_database(self.PATH)
        with conn:
            cursor = conn.cursor()
            cursor.execute('''INSERT INTO broadcasts(id, guid, handle, message, timestamp, avatarHash)
    VALUES (?,?,?,?,?,?)''', (broadcast_id, guid, handle, message, timestamp, avatar_hash))
            conn.commit()
        conn.close()

    def get_broadcasts(self):
        conn = Database.connect_database(self.PATH)
        cursor = conn.cursor()
        cursor.execute('''SELECT id, guid, handle, message, timestamp, avatarHash FROM broadcasts''')
        ret = cursor.fetchall()
        conn.close()
        return ret

    def delete_broadcast(self, broadcast_id):
        conn = Database.connect_database(self.PATH)
        with conn:
            cursor = conn.cursor()
            cursor.execute('''DELETE FROM broadcasts WHERE id=?''', (broadcast_id,))
            conn.commit()
        conn.close()


class VendorStore(object):
    """
    Stores a list of vendors this node has heard about. Useful for
    filling out data in the homepage.
    """
    def __init__(self, database_path):
        self.PATH = database_path

    def save_vendor(self, guid, serialized_node):
        conn = Database.connect_database(self.PATH)
        with conn:
            cursor = conn.cursor()
            try:
                cursor.execute('''INSERT OR REPLACE INTO vendors(guid, serializedNode)
    VALUES (?,?)''', (guid, serialized_node))
            except Exception as e:
                print e.message
            conn.commit()
        conn.close()

    def get_vendors(self):
        conn = Database.connect_database(self.PATH)
        cursor = conn.cursor()
        cursor.execute('''SELECT serializedNode FROM vendors''')
        ret = cursor.fetchall()
        nodes = {}
        for n in ret:
            try:
                proto = objects.Node()
                proto.ParseFromString(n[0])
                node = Node(proto.guid,
                            proto.nodeAddress.ip,
                            proto.nodeAddress.port,
                            proto.publicKey,
                            None if not proto.HasField("relayAddress") else
                            (proto.relayAddress.ip, proto.relayAddress.port),
                            proto.natType,
                            proto.vendor)
                nodes[node.id] = node
            except Exception, e:
                print e.message
        conn.close()
        return nodes

    def delete_vendor(self, guid):
        conn = Database.connect_database(self.PATH)
        with conn:
            cursor = conn.cursor()
            cursor.execute('''DELETE FROM vendors WHERE guid=?''', (guid,))
            conn.commit()
        conn.close()


class ModeratorStore(object):
    """
    Stores a list of known moderators. A moderator must be saved here
    for it to be used in a new listing.
    """

    def __init__(self, database_path):
        self.PATH = database_path

    def save_moderator(self, guid, pubkey, bitcoin_key, bicoin_sig, name,
                       avatar_hash, fee, handle="", short_desc=""):
        conn = Database.connect_database(self.PATH)
        with conn:
            cursor = conn.cursor()
            try:
                cursor.execute('''INSERT OR REPLACE INTO moderators(guid, pubkey, bitcoinKey,
bitcoinSignature, handle, name, description, avatar, fee)
    VALUES (?,?,?,?,?,?,?,?,?)''', (guid, pubkey, bitcoin_key, bicoin_sig, handle,
                                    name, short_desc, avatar_hash, fee))
            except Exception as e:
                print e.message
            conn.commit()
        conn.close()

    def get_moderator(self, guid):
        conn = Database.connect_database(self.PATH)
        cursor = conn.cursor()
        cursor.execute('''SELECT * FROM moderators WHERE guid=?''', (guid,))
        ret = cursor.fetchone()
        conn.close()
        return ret

    def delete_moderator(self, guid):
        conn = Database.connect_database(self.PATH)
        with conn:
            cursor = conn.cursor()
            cursor.execute('''DELETE FROM moderators WHERE guid=?''', (guid,))
            conn.commit()
        conn.close()

    def clear_all(self, except_guids=None):
        if except_guids is None:
            except_guids = []
        conn = Database.connect_database(self.PATH)
        with conn:
            cursor = conn.cursor()
            cursor.execute('''DELETE FROM moderators WHERE guid NOT IN ({seq})'''.format(
                seq=','.join(['?']*len(except_guids))), except_guids)
            conn.commit()

        conn.close()


class Purchases(object):
    """
    Stores a list of this node's purchases.
    """

    def __init__(self, database_path):
        self.PATH = database_path

    def new_purchase(self, order_id, title, description, timestamp, btc,
                     address, status, thumbnail, vendor, proofSig, contract_type):
        conn = Database.connect_database(self.PATH)
        with conn:
            cursor = conn.cursor()
            try:
                cursor.execute('''INSERT OR REPLACE INTO purchases(id, title, description, timestamp, btc,
address, status, thumbnail, vendor, proofSig, contractType) VALUES (?,?,?,?,?,?,?,?,?,?,?)''',
                               (order_id, title, description, timestamp, btc, address,
                                status, thumbnail, vendor, proofSig, contract_type))
            except Exception as e:
                print e.message
            conn.commit()
        conn.close()

    def get_purchase(self, order_id):
        conn = Database.connect_database(self.PATH)
        cursor = conn.cursor()
        cursor.execute('''SELECT id, title, description, timestamp, btc, address, status,
 thumbnail, vendor, contractType, proofSig FROM purchases WHERE id=?''', (order_id,))
        ret = cursor.fetchall()
        conn.close()
        if not ret:
            return None
        else:
            return ret[0]

    def delete_purchase(self, order_id):
        conn = Database.connect_database(self.PATH)
        with conn:
            cursor = conn.cursor()
            cursor.execute('''DELETE FROM purchases WHERE id=?''', (order_id,))
            conn.commit()
        conn.close()

    def get_all(self):
        conn = Database.connect_database(self.PATH)
        cursor = conn.cursor()
        cursor.execute('''SELECT id, title, description, timestamp, btc, status,
 thumbnail, vendor, contractType FROM purchases ''')
        ret = cursor.fetchall()
        conn.close()
        return ret

    def get_unfunded(self):
        conn = Database.connect_database(self.PATH)
        cursor = conn.cursor()
        cursor.execute('''SELECT id, timestamp FROM purchases WHERE status=0 OR status=2''')
        ret = cursor.fetchall()
        conn.close()
        return ret

    def update_status(self, order_id, status):
        conn = Database.connect_database(self.PATH)
        with conn:
            cursor = conn.cursor()
            cursor.execute('''UPDATE purchases SET status=? WHERE id=?;''', (status, order_id))
            conn.commit()
        conn.close()

    def get_status(self, order_id):
        conn = Database.connect_database(self.PATH)
        cursor = conn.cursor()
        cursor.execute('''SELECT status FROM purchases WHERE id=?''', (order_id,))
        ret = cursor.fetchone()
        conn.close()
        if not ret:
            return None
        else:
            return ret[0]

    def update_outpoint(self, order_id, outpoint):
        conn = Database.connect_database(self.PATH)
        with conn:
            cursor = conn.cursor()
            cursor.execute('''UPDATE purchases SET outpoint=? WHERE id=?;''', (outpoint, order_id))
            conn.commit()
        conn.close()

    def get_outpoint(self, order_id):
        conn = Database.connect_database(self.PATH)
        cursor = conn.cursor()
        cursor.execute('''SELECT outpoint FROM purchases WHERE id=?''', (order_id,))
        ret = cursor.fetchone()
        conn.close()
        if not ret:
            return None
        else:
            return ret[0]

    def get_proof_sig(self, order_id):
        conn = Database.connect_database(self.PATH)
        cursor = conn.cursor()
        cursor.execute('''SELECT proofSig FROM purchases WHERE id=?''', (order_id,))
        ret = cursor.fetchone()
        conn.close()
        if not ret:
            return None
        else:
            return ret[0]


class Sales(object):
    """
    Stores a list of this node's sales.
    """

    def __init__(self, database_path):
        self.PATH = database_path

    def new_sale(self, order_id, title, description, timestamp, btc,
                 address, status, thumbnail, buyer, contract_type):
        conn = Database.connect_database(self.PATH)
        with conn:
            cursor = conn.cursor()
            try:
                cursor.execute('''INSERT OR REPLACE INTO sales(id, title, description, timestamp, btc, address,
status, thumbnail, buyer, contractType) VALUES (?,?,?,?,?,?,?,?,?,?)''',
                               (order_id, title, description, timestamp, btc, address, status,
                                thumbnail, buyer, contract_type))
            except Exception as e:
                print e.message
            conn.commit()
        conn.close()

    def get_sale(self, order_id):
        conn = Database.connect_database(self.PATH)
        cursor = conn.cursor()
        cursor.execute('''SELECT id, title, description, timestamp, btc, address, status,
thumbnail, buyer, contractType FROM sales WHERE id=?''', (order_id,))
        ret = cursor.fetchall()
        conn.close()
        if not ret:
            return None
        else:
            return ret[0]

    def delete_sale(self, order_id):
        conn = Database.connect_database(self.PATH)
        with conn:
            cursor = conn.cursor()
            cursor.execute('''DELETE FROM sales WHERE id=?''', (order_id,))
            conn.commit()
        conn.close()

    def get_all(self):
        conn = Database.connect_database(self.PATH)
        cursor = conn.cursor()
        cursor.execute('''SELECT id, title, description, timestamp, btc, status,
thumbnail, buyer, contractType FROM sales ''')
        ret = cursor.fetchall()
        conn.close()
        return ret

    def get_unfunded(self):
        conn = Database.connect_database(self.PATH)
        cursor = conn.cursor()
        cursor.execute('''SELECT id, timestamp FROM sales WHERE status=0''')
        ret = cursor.fetchall()
        conn.close()
        return ret

    def update_status(self, order_id, status):
        conn = Database.connect_database(self.PATH)
        with conn:
            cursor = conn.cursor()
            cursor.execute('''UPDATE sales SET status=? WHERE id=?;''', (status, order_id))
            conn.commit()
        conn.close()

    def get_status(self, order_id):
        conn = Database.connect_database(self.PATH)
        cursor = conn.cursor()
        cursor.execute('''SELECT status FROM sales WHERE id=?''', (order_id,))
        ret = cursor.fetchone()
        conn.close()
        if not ret:
            return None
        else:
            return ret[0]

    def update_outpoint(self, order_id, outpoint):
        conn = Database.connect_database(self.PATH)
        with conn:
            cursor = conn.cursor()
            cursor.execute('''UPDATE sales SET outpoint=? WHERE id=?;''', (outpoint, order_id))
            conn.commit()
        conn.close()

    def update_payment_tx(self, order_id, txid):
        conn = Database.connect_database(self.PATH)
        with conn:
            cursor = conn.cursor()
            cursor.execute('''UPDATE sales SET paymentTX=? WHERE id=?;''', (txid, order_id))
            conn.commit()
        conn.close()

    def get_outpoint(self, order_id):
        conn = Database.connect_database(self.PATH)
        cursor = conn.cursor()
        cursor.execute('''SELECT outpoint FROM sales WHERE id=?''', (order_id,))
        ret = cursor.fetchone()
        conn.close()
        if not ret:
            return None
        else:
            return ret[0]


class Cases(object):
    """
    Stores a list of this node's moderation cases.
    """

    def __init__(self, database_path):
        self.PATH = database_path

    def new_case(self, order_id, title, timestamp, order_date, btc,
                 thumbnail, buyer, vendor, validation, claim):
        conn = Database.connect_database(self.PATH)
        with conn:
            cursor = conn.cursor()
            try:
                cursor.execute('''INSERT OR REPLACE INTO cases(id, title, timestamp, orderDate, btc, thumbnail,
buyer, vendor, validation, claim, status) VALUES (?,?,?,?,?,?,?,?,?,?,?)''',
                               (order_id, title, timestamp, order_date, btc,
                                thumbnail, buyer, vendor, validation, claim, 0))
            except Exception as e:
                print e.message
            conn.commit()
        conn.close()

    def delete_case(self, order_id):
        conn = Database.connect_database(self.PATH)
        with conn:
            cursor = conn.cursor()
            cursor.execute('''DELETE FROM cases WHERE id=?''', (order_id,))
            conn.commit()
        conn.close()

    def get_all(self):
        conn = Database.connect_database(self.PATH)
        cursor = conn.cursor()
        cursor.execute('''SELECT id, title, timestamp, orderDate, btc, thumbnail,
buyer, vendor, validation, claim, status FROM cases ''')
        ret = cursor.fetchall()
        conn.close()
        return ret

    def get_claim(self, order_id):
        conn = Database.connect_database(self.PATH)
        cursor = conn.cursor()
        cursor.execute('''SELECT claim FROM cases WHERE id=?''', (order_id,))
        ret = cursor.fetchone()
        conn.close()
        if not ret:
            return None
        else:
            return ret[0]

    def update_status(self, order_id, status):
        conn = Database.connect_database(self.PATH)
        with conn:
            cursor = conn.cursor()
            cursor.execute('''UPDATE cases SET status=? WHERE id=?;''', (status, order_id))
            conn.commit()
        conn.close()


class Ratings(object):
    """
    Store ratings for each contract in the db.
    """

    def __init__(self, database_path):
        self.PATH = database_path

    def add_rating(self, listing_hash, rating):
        conn = Database.connect_database(self.PATH)
        with conn:
            rating_id = digest(rating).encode("hex")
            cursor = conn.cursor()
            cursor.execute('''INSERT INTO ratings(listing, ratingID, rating) VALUES (?,?,?)''',
                           (listing_hash, rating_id, rating))
            conn.commit()
        conn.close()

    def get_listing_ratings(self, listing_hash, starting_id=None):
        conn = Database.connect_database(self.PATH)
        cursor = conn.cursor()
        if starting_id is None:
            cursor.execute('''SELECT rating FROM ratings WHERE listing=?''', (listing_hash,))
            ret = cursor.fetchall()
            conn.close()
            return ret
        else:
            cursor.execute('''SELECT rowid FROM ratings WHERE ratingID=?''', (starting_id, ))
            row_id = cursor.fetchone()
            if row_id is None:
                conn.close()
                return None
            else:
                cursor.execute('''SELECT rating FROM ratings WHERE rowid>? AND listing=?''',
                               (row_id, listing_hash))
                ret = cursor.fetchall()
                conn.close()
                return ret

    def get_all_ratings(self, starting_id=None):
        conn = Database.connect_database(self.PATH)
        cursor = conn.cursor()
        if starting_id is None:
            cursor.execute('''SELECT rating FROM ratings''')
            ret = cursor.fetchall()
            conn.close()
            return ret
        else:
            cursor.execute('''SELECT rowid FROM ratings WHERE ratingID=?''', (starting_id, ))
            row_id = cursor.fetchone()
            if row_id is None:
                conn.close()
                return None
            else:
                cursor.execute('''SELECT rating FROM ratings WHERE rowid>?''', (row_id, ))
                ret = cursor.fetchall()
                conn.close()
                return ret


class Transactions(object):
    """
    Store transactions that we broadcast to the network but have yet to confirm.
    The transactions should be periodically rebroadcast to ensure they make it in the chain.
    """

    def __init__(self, database_path):
        self.PATH = database_path

    def add_transaction(self, tx):
        conn = Database.connect_database(self.PATH)
        with conn:
            cursor = conn.cursor()
            cursor.execute('''INSERT INTO transactions(tx) VALUES (?)''', (tx,))
            conn.commit()
        conn.close()

    def delete_transaction(self, tx):
        conn = Database.connect_database(self.PATH)
        with conn:
            cursor = conn.cursor()
            cursor.execute('''DELETE FROM transactions WHERE tx=?''', (tx,))
            conn.commit()
        conn.close()

    def get_transactions(self):
        conn = Database.connect_database(self.PATH)
        cursor = conn.cursor()
        cursor.execute('''SELECT tx FROM transactions''')
        ret = cursor.fetchall()
        conn.close()
        return ret


class Settings(object):
    """
    Stores the UI settings.
    """

    def __init__(self, database_path):
        self.PATH = database_path

    def update(self, refundAddress, currencyCode, country, language, timeZone, notifications,
               shipping_addresses, blocked, terms_conditions, refund_policy, moderator_list):
        conn = Database.connect_database(self.PATH)
        with conn:
            cursor = conn.cursor()
            cursor.execute('''INSERT OR REPLACE INTO settings(id, refundAddress, currencyCode, country,
language, timeZone, notifications, shippingAddresses, blocked, termsConditions,
refundPolicy, moderatorList) VALUES (?,?,?,?,?,?,?,?,?,?,?,?)''',
                           (1, refundAddress, currencyCode, country, language, timeZone,
                            notifications, shipping_addresses, blocked, terms_conditions,
                            refund_policy, moderator_list))
            conn.commit()
        conn.close()

    def get(self):
        conn = Database.connect_database(self.PATH)
        cursor = conn.cursor()
        cursor.execute('''SELECT * FROM settings WHERE id=1''')
        ret = cursor.fetchone()
        conn.close()
        return ret

    def set_credentials(self, username, password):
        conn = Database.connect_database(self.PATH)
        with conn:
            cursor = conn.cursor()
            cursor.execute('''INSERT OR REPLACE INTO settings(id, username, password) VALUES (?,?,?)''',
                           (2, username, password))
            conn.commit()
        conn.close()

    def get_credentials(self):
        conn = Database.connect_database(self.PATH)
        cursor = conn.cursor()
        cursor.execute('''SELECT username, password FROM settings WHERE id=2''')
        ret = cursor.fetchone()
        conn.close()
        return ret<|MERGE_RESOLUTION|>--- conflicted
+++ resolved
@@ -491,21 +491,26 @@
     def get_followers(self, start=0):
         conn = Database.connect_database(self.PATH)
         cursor = conn.cursor()
-        cursor.execute('''SELECT COALESCE(MAX(id)+1, 0) FROM followers''')
-        max_row = cursor.fetchone()[0]
+
         cursor.execute('''SELECT Count(*) FROM followers''')
         count = cursor.fetchone()[0]
-        start = max_row - start
-        cursor.execute('''SELECT serializedFollower FROM followers WHERE rowid <=? AND rowid > ?''', (start, start-30))
-        serialized_followers = cursor.fetchall()
-        conn.close()
-        f = Followers()
-        for proto in serialized_followers:
-            p = Followers.Follower()
-            p.ParseFromString(proto[0])
-            f.followers.append(p)
-        return (f.SerializeToString(), count)
-
+
+        if count > 0:
+            cursor.execute('''SELECT COALESCE(MAX(id)+1, 0) FROM followers''')
+            max_row = cursor.fetchone()[0]
+
+            start = max_row - start
+            cursor.execute('''SELECT serializedFollower FROM followers WHERE rowid <=? AND rowid > ?''', (start, start-30))
+            serialized_followers = cursor.fetchall()
+            conn.close()
+            f = Followers()
+            for proto in serialized_followers:
+                p = Followers.Follower()
+                p.ParseFromString(proto[0])
+                f.followers.append(p)
+            return (f.SerializeToString(), count)
+        else:
+            return(None, 0)
 
 class MessageStore(object):
     """
@@ -589,11 +594,7 @@
             handle = ""
             if val[0] is not None:
                 try:
-<<<<<<< HEAD
-                    with open(DATA_FOLDER + 'cache/' + g[0] + ".profile", "r") as filename:
-=======
-                    with open(join(DATA_FOLDER, 'cache', g[0]), "r") as filename:
->>>>>>> 5cf5e569
+                    with open(join(DATA_FOLDER, 'cache', g[0] + ".profile"), "r") as filename:
                         profile = filename.read()
                     p = objects.Profile()
                     p.ParseFromString(profile)
