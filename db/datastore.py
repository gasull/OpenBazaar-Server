--- conflicted
+++ resolved
@@ -530,12 +530,11 @@
             cursor.execute('''UPDATE sales SET status=? WHERE id=?;''', (status, order_id))
             self.db.commit()
 
-<<<<<<< HEAD
         def update_outpoint(self, order_id, outpoint):
             cursor = self.db.cursor()
             cursor.execute('''UPDATE purchases SET outpoint=? WHERE id=?;''', (outpoint, order_id))
             self.db.commit()
-=======
+
     class Settings(object):
         def __init__(self):
             self.db = lite.connect(DATABASE)
@@ -565,5 +564,4 @@
             if not ret:
                 return None
             else:
-                return ret[0]
->>>>>>> aed89c95
+                return ret[0]