<<<<<<< HEAD
__author__ = 'foxcarlos'
from os import getcwd
from os.path import expanduser, join
import ConfigParser

PROTOCOL_VERSION = 3

dataFolderPath = expanduser('~')
currentPath = getcwd()
myFileConfig = 'ob.cfg'
finalFileConfig = join(currentPath, myFileConfig)
fc = ConfigParser.ConfigParser(allow_no_value=True)
fc.read(finalFileConfig)

# name of section in Config File ob.cfg
mySection = 'CONSTANTS'

# if exist the sections in file config
if fc.has_section(mySection):
    # capture info
    data_f1 = join(dataFolderPath, fc.get(mySection, 'DATA_FOLDER'))
    data_f2 = join(data_f1, '')  # is necesary for "/" the end
    seed_n = fc.get(mySection, 'SEED_NODE')
    seed_n_p = fc.getint(mySection, 'SEED_NODE_PORT')
    seed_n_t = fc.get(mySection, 'SEED_NODE_TESTNET')
    seed_n_t_p = fc.getint(mySection, 'SEED_NODE_TESTNET_PORT')
    ks = fc.getint(mySection, 'KSIZE')
    alp = fc.getint(mySection, 'ALPHA')
    trans_f = fc.getint(mySection, 'TRANSACTION_FEE')

    DATA_FOLDER = data_f2
    SEED_NODE = (seed_n, seed_n_p)
    SEED_NODE_TESTNET = (seed_n_t, seed_n_t_p)
    KSIZE = ks
    ALPHA = alp
    TRANSACTION_FEE = trans_f
=======
__author__ = 'foxcarlos-TeamCreed'
from os import getcwd
from os.path import expanduser, join, isfile
import ConfigParser

dataFolderPath = expanduser('~')
currentPath = getcwd()
myFileConfig = 'ob.cfg'
finalFileConfig = join(currentPath, myFileConfig)
fc = ConfigParser.ConfigParser(allow_no_value=True)

# if file config not found
if not isfile(finalFileConfig):
    message = 'The file Config "{0}" not found'.format(finalFileConfig)
    print message
else:
    fc.read(finalFileConfig)

    # name of section in Config File ob.cfg
    mySection = 'CONSTANTS'

    # if exist the sections in file config
    try:
        # Extract Config DATA_FOLDER
        data_f2 = ''
        nameOptionDF = 'DATA_FOLDER'

        # if exist option in file config
        # if fc.has_option(mySection, nameOptionDF):
        try:
            optionDataFolder = fc.get(mySection, nameOptionDF)
            # if have a value
            if optionDataFolder:
                data_f1 = join(dataFolderPath, optionDataFolder)
                data_f2 = join(data_f1, '')  # is necesary for put "/" the end
        except ConfigParser.Error, error:
            print error

        # Extract Config SEED_NODE
        seed_n = ''
        seed_n_p = ''
        nameOptionSN = 'SEED_NODE'

        try:
            optionSeedNode = fc.get(mySection, nameOptionSN)
            # if have value
            if optionSeedNode:
                if ':' in fc.get(mySection, nameOptionSN):
                    seed_n = fc.get(mySection, nameOptionSN).split(':')[0]
                    try:
                        seed_n_p = int(fc.get(mySection, nameOptionSN).split(':')[1])
                    except ValueError, error:
                        print error
        except ConfigParser.Error, error:
            print error

        # Extract Config SEED_NODE_TESTNET
        seed_n_t = ''
        seed_n_t_p = ''
        nameOptionSNT = 'SEED_NODE_TESTNET'

        try:
            optionSeeNodeTest = fc.get(mySection, nameOptionSNT)
            # if have value
            if optionSeeNodeTest:
                if ':' in fc.get(mySection, nameOptionSNT):
                    seed_n_t = fc.get(mySection, nameOptionSNT).split(':')[0]
                    try:
                        seed_n_t_p = int(fc.get(mySection, nameOptionSNT).split(':')[1])
                    except ValueError, error:
                        print error
        except ConfigParser.Error, error:
            print error

        # Extract Config KSIZE
        ks = ''
        nameOptionKS = 'KSIZE'

        try:
            optionKSize = fc.get(mySection, nameOptionKS)
            # if have value
            try:
                ks = '' if not optionKSize else int(optionKSize)
            except ValueError, error:
                print error

        except ConfigParser.Error, error:
            print error

        # extract Config APLHA
        alp = ''
        nameOptionAlpha = 'ALPHA'

        try:
            optionAlpha = fc.get(mySection, nameOptionAlpha)
            # if have value
            try:
                alp = '' if not optionAlpha else int(optionAlpha)
            except ValueError, error:
                print error

        except ConfigParser.Error, error:
            print error

        # extract Config  TRANSACTION_FEE
        trans_f = ''
        nameOptionTrans_f = 'TRANSACTION_FEE'

        try:
            optionTrans_f = fc.get(mySection, nameOptionTrans_f)
            # if have value
            try:
                trans_f = '' if not optionTrans_f else int(optionTrans_f)
            except ValueError, error:
                print error

        except ConfigParser.Error, error:
            print error

        # Extract Config LIBBITCOIN_SERVER
        libbitcoin_s = ''
        nameOptionLBS = 'LIBBITCOIN_SERVER'

        try:
            optionLBS = fc.get(mySection, nameOptionLBS)
            # if have value
            if optionLBS:
                libbitcoin_s = optionLBS
        except ConfigParser.Error, error:
            print error

        # Extract Config LIBBITCOIN_SERVER_TESTNET
        libbitcoin_s_t = ''
        nameOptionLBS_T = 'LIBBITCOIN_SERVER_TESTNET'

        try:
            optionLBS_T = fc.get(mySection, nameOptionLBS_T)
            # if have value
            if optionLBS_T:
                libbitcoin_s_t = optionLBS_T
        except ConfigParser.Error, error:
            print error

        # Constant Assignment
        DATA_FOLDER = data_f2
        SEED_NODE = (seed_n, seed_n_p)
        SEED_NODE_TESTNET = (seed_n_t, seed_n_t_p)
        KSIZE = ks
        ALPHA = alp
        TRANSACTION_FEE = trans_f
        LIBBITCOIN_SERVER = libbitcoin_s
        LIBBITCOIN_SERVER_TESTNET = libbitcoin_s_t

    except ConfigParser.Error, error:
        print error
>>>>>>> 395fda07
<|MERGE_RESOLUTION|>--- conflicted
+++ resolved
@@ -1,45 +1,9 @@
-<<<<<<< HEAD
-__author__ = 'foxcarlos'
-from os import getcwd
-from os.path import expanduser, join
-import ConfigParser
-
-PROTOCOL_VERSION = 3
-
-dataFolderPath = expanduser('~')
-currentPath = getcwd()
-myFileConfig = 'ob.cfg'
-finalFileConfig = join(currentPath, myFileConfig)
-fc = ConfigParser.ConfigParser(allow_no_value=True)
-fc.read(finalFileConfig)
-
-# name of section in Config File ob.cfg
-mySection = 'CONSTANTS'
-
-# if exist the sections in file config
-if fc.has_section(mySection):
-    # capture info
-    data_f1 = join(dataFolderPath, fc.get(mySection, 'DATA_FOLDER'))
-    data_f2 = join(data_f1, '')  # is necesary for "/" the end
-    seed_n = fc.get(mySection, 'SEED_NODE')
-    seed_n_p = fc.getint(mySection, 'SEED_NODE_PORT')
-    seed_n_t = fc.get(mySection, 'SEED_NODE_TESTNET')
-    seed_n_t_p = fc.getint(mySection, 'SEED_NODE_TESTNET_PORT')
-    ks = fc.getint(mySection, 'KSIZE')
-    alp = fc.getint(mySection, 'ALPHA')
-    trans_f = fc.getint(mySection, 'TRANSACTION_FEE')
-
-    DATA_FOLDER = data_f2
-    SEED_NODE = (seed_n, seed_n_p)
-    SEED_NODE_TESTNET = (seed_n_t, seed_n_t_p)
-    KSIZE = ks
-    ALPHA = alp
-    TRANSACTION_FEE = trans_f
-=======
 __author__ = 'foxcarlos-TeamCreed'
 from os import getcwd
 from os.path import expanduser, join, isfile
 import ConfigParser
+
+PROTOCOL_VERSION = 3
 
 dataFolderPath = expanduser('~')
 currentPath = getcwd()
@@ -190,5 +154,4 @@
         LIBBITCOIN_SERVER_TESTNET = libbitcoin_s_t
 
     except ConfigParser.Error, error:
-        print error
->>>>>>> 395fda07
+        print error