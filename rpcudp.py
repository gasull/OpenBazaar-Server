"""
Copyright (c) 2014 Brian Muller
Copyright (c) 2015 OpenBazaar
"""

import random
import abc
import nacl.signing
import nacl.encoding
import nacl.hash
from binascii import hexlify
from hashlib import sha1
from base64 import b64encode
from twisted.internet import reactor
from twisted.internet import defer
from log import Logger
from protos.message import Message, Command
from dht import node
from constants import SEED_NODE


class RPCProtocol():
    """
    This is an abstract class for processing and sending rpc messages.
    A class that implements the `MessageProcessor` interface probably should
    extend this as it does most of the work of keeping track of messages.
    """
    __metaclass__ = abc.ABCMeta

    def __init__(self, proto, router, waitTimeout=5, noisy=True):
        """
        Args:
            proto: A protobuf `Node` object containing info about this node.
            router: A `RoutingTable` object from dht.routing. Implies a `network.Server` object
                    must be started first.
            waitTimeout: Consider it a connetion failure if no response
                    within this time window.
            noisy: Whether or not to log the output for this class.

        """
        self.proto = proto
        self.router = router
        self._waitTimeout = waitTimeout
        self._outstanding = {}
        self.noisy = noisy
        self.log = Logger(system=self)

    def receive_message(self, datagram, connection):
        m = Message()
        try:
            m.ParseFromString(datagram)
<<<<<<< HEAD
            sender = node.Node(m.sender.guid, m.sender.ip, m.sender.port, m.sender.signedPublicKey, m.sender.vendor)
        except:
=======
            sender = node.Node(m.sender.guid, connection.dest_addr[0], connection.dest_addr[1],
                               m.sender.signedPublicKey, m.sender.vendor)
        except Exception:
>>>>>>> c6965fa4
            # If message isn't formatted property then ignore
            self.log.warning("Received unknown message from %s, ignoring" % str(connection.dest_addr))
            return False

        # Check that the GUID is valid. If not, ignore
        if self.router.isNewNode(sender):
            try:
                pubkey = m.sender.signedPublicKey[len(m.sender.signedPublicKey) - 32:]
                verify_key = nacl.signing.VerifyKey(pubkey)
                verify_key.verify(m.sender.signedPublicKey)
                h = nacl.hash.sha512(m.sender.signedPublicKey)
                pow = h[64:128]
                if int(pow[:6], 16) >= 50 or hexlify(m.sender.guid) != h[:40]:
                    raise Exception('Invalid GUID')

<<<<<<< HEAD
            except:
                self.log.warning("Received message from sender with invalid GUID, ignoring")
=======
            except Exception:
                self.log.msg("Received message from sender with invalid GUID, ignoring")
>>>>>>> c6965fa4
                return False

        msgID = m.messageID
        data = tuple(m.arguments)
        if msgID in self._outstanding:
            self._acceptResponse(msgID, data, sender)
        else:
            self._acceptRequest(msgID, str(Command.Name(m.command)).lower(), data, sender, connection)

    def _acceptResponse(self, msgID, data, sender):
        msgargs = (b64encode(msgID), sender)
        if self.noisy:
            self.log.debug("Received response for message id %s from %s" % msgargs)
        d, timeout = self._outstanding[msgID]
        timeout.cancel()
        d.callback((True, data))
        del self._outstanding[msgID]

    def _acceptRequest(self, msgID, funcname, args, sender, connection):
        if self.noisy:
            self.log.debug("Received request from %s, command %s" % (sender, funcname.upper()))
        f = getattr(self, "rpc_%s" % funcname, None)
        if f is None or not callable(f):
            msgargs = (self.__class__.__name__, funcname)
            self.log.error("%s has no callable method rpc_%s; ignoring request" % msgargs)
            return False
        if funcname == "hole_punch":
            f(sender, *args)
        else:
            d = defer.maybeDeferred(f, sender, *args)
            d.addCallback(self._sendResponse, funcname, msgID, sender, connection)

    def _sendResponse(self, response, funcname, msgID, sender, connection):
        if self.noisy:
            self.log.debug("Sending response for msg id %s to %s" % (b64encode(msgID), sender))
        m = Message()
        m.messageID = msgID
        m.sender.MergeFrom(self.proto)
        m.command = Command.Value(funcname.upper())
        for arg in response:
            m.arguments.append(str(arg))
        data = m.SerializeToString()
        connection.send_message(data)

    def _timeout(self, msgID, address=None):
        """
        If a message times out we are first going to try hole punching because
        the node may be behind a restricted NAT. If it is successful, the original
        should get through. This timeout will only fire if the hole punching
        fails.
        """
        if address is not None:
            self.log.warning("Did not receive reply for msg id %s, trying hole punching" % (b64encode(msgID)))
            self.hole_punch(SEED_NODE, address[0], address[1], "True")
            timeout = reactor.callLater(self._waitTimeout, self._timeout, msgID)
            self._outstanding[msgID][1] = timeout
        else:
            args = (b64encode(msgID), self._waitTimeout)
            self.log.warning("Did not receive reply for msg id %s within %i seconds" % args)
            self._outstanding[msgID][0].callback((False, None))
            del self._outstanding[msgID]

    def rpc_hole_punch(self, sender, ip, port, relay="False"):
        """
        A method for handling an incoming HOLE_PUNCH method. Relay the message
        to the correct node if it's not for us. Otherwise sent a datagram to allow
        the other node to punch through our NAT.
        """
        if relay == "True":
            self.hole_punch((ip, int(port)), sender.ip, sender.port)
        else:
            self.log.debug("Punching through NAT for %s:%s" % (ip, port))
            self.multiplexer.send_message(" ", (ip, int(port)))

    def __getattr__(self, name):
        if name.startswith("_") or name.startswith("rpc_"):
            return object.__getattr__(self, name)

        try:
            return object.__getattr__(self, name)
        except AttributeError:
            pass

        def func(address, *args):
            msgID = sha1(str(random.getrandbits(255))).digest()
            m = Message()
            m.messageID = msgID
            m.sender.MergeFrom(self.proto)
            m.command = Command.Value(name.upper())
            for arg in args:
                m.arguments.append(str(arg))
            data = m.SerializeToString()
            if self.noisy:
                self.log.debug("calling remote function %s on %s (msgid %s)" % (name, address, b64encode(msgID)))
            self.multiplexer.send_message(data, address)
            if name is not "hole_punch":
                d = defer.Deferred()
                timeout = reactor.callLater(self._waitTimeout, self._timeout, msgID, address)
                self._outstanding[msgID] = [d, timeout]
                return d

        return func<|MERGE_RESOLUTION|>--- conflicted
+++ resolved
@@ -49,14 +49,8 @@
         m = Message()
         try:
             m.ParseFromString(datagram)
-<<<<<<< HEAD
             sender = node.Node(m.sender.guid, m.sender.ip, m.sender.port, m.sender.signedPublicKey, m.sender.vendor)
-        except:
-=======
-            sender = node.Node(m.sender.guid, connection.dest_addr[0], connection.dest_addr[1],
-                               m.sender.signedPublicKey, m.sender.vendor)
         except Exception:
->>>>>>> c6965fa4
             # If message isn't formatted property then ignore
             self.log.warning("Received unknown message from %s, ignoring" % str(connection.dest_addr))
             return False
@@ -71,14 +65,8 @@
                 pow = h[64:128]
                 if int(pow[:6], 16) >= 50 or hexlify(m.sender.guid) != h[:40]:
                     raise Exception('Invalid GUID')
-
-<<<<<<< HEAD
-            except:
+            except Exception:
                 self.log.warning("Received message from sender with invalid GUID, ignoring")
-=======
-            except Exception:
-                self.log.msg("Received message from sender with invalid GUID, ignoring")
->>>>>>> c6965fa4
                 return False
 
         msgID = m.messageID
